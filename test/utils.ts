import { assert } from "chai";
import { Position, Range } from "vscode-languageserver-types";


/**
 * Deployer Address to fetch the opmeta from subgraph
 */
export const deployerAddress = "0x092Fce581457894FDa5cdAF6208fe3E823543fb7";

<<<<<<< HEAD
/**
 * Op Meta hash to get the meta bytes from
 */
export const opMetaHash = "0x999dbdc57ac1b4b920864b6f2adc9d856689c422b889ebe19eeac1c30e7f962c";

=======
>>>>>>> 39a41049
/** 
 * Assert errors thrown by functions
*/
export const assertError = async (f: any, s: string, e: string) => {
    let didError = false;
    try {
        await f();
    } catch (e: any) {
        assert(JSON.stringify(e).includes(s), `error string ${JSON.stringify(e)} does not include ${s}`);
        didError = true;
    }
    assert(didError, e);
};

/**
 * Creates Range
 * @param sLine Starting line number
 * @param sChar Starting character position
 * @param eLine Ending line number
 * @param eChar Ending character position
 */
export function toRange(sLine: number, sChar: number, eLine: number, eChar: number) {
    return Range.create(Position.create(sLine, sChar), Position.create(eLine, eChar));
}<|MERGE_RESOLUTION|>--- conflicted
+++ resolved
@@ -7,14 +7,11 @@
  */
 export const deployerAddress = "0x092Fce581457894FDa5cdAF6208fe3E823543fb7";
 
-<<<<<<< HEAD
 /**
  * Op Meta hash to get the meta bytes from
  */
 export const opMetaHash = "0x999dbdc57ac1b4b920864b6f2adc9d856689c422b889ebe19eeac1c30e7f962c";
 
-=======
->>>>>>> 39a41049
 /** 
  * Assert errors thrown by functions
 */
