{
  "metadata": {
    "toolPackage": "@microsoft/api-extractor",
    "toolVersion": "7.34.4",
    "schemaVersion": 1011,
    "oldestForwardsCompatibleVersion": 1001,
    "tsdocConfig": {
      "$schema": "https://developer.microsoft.com/json-schemas/tsdoc/v0/tsdoc.schema.json",
      "noStandardTags": true,
      "tagDefinitions": [
        {
          "tagName": "@alpha",
          "syntaxKind": "modifier"
        },
        {
          "tagName": "@beta",
          "syntaxKind": "modifier"
        },
        {
          "tagName": "@defaultValue",
          "syntaxKind": "block"
        },
        {
          "tagName": "@decorator",
          "syntaxKind": "block",
          "allowMultiple": true
        },
        {
          "tagName": "@deprecated",
          "syntaxKind": "block"
        },
        {
          "tagName": "@eventProperty",
          "syntaxKind": "modifier"
        },
        {
          "tagName": "@example",
          "syntaxKind": "block",
          "allowMultiple": true
        },
        {
          "tagName": "@experimental",
          "syntaxKind": "modifier"
        },
        {
          "tagName": "@inheritDoc",
          "syntaxKind": "inline"
        },
        {
          "tagName": "@internal",
          "syntaxKind": "modifier"
        },
        {
          "tagName": "@label",
          "syntaxKind": "inline"
        },
        {
          "tagName": "@link",
          "syntaxKind": "inline",
          "allowMultiple": true
        },
        {
          "tagName": "@override",
          "syntaxKind": "modifier"
        },
        {
          "tagName": "@packageDocumentation",
          "syntaxKind": "modifier"
        },
        {
          "tagName": "@param",
          "syntaxKind": "block",
          "allowMultiple": true
        },
        {
          "tagName": "@privateRemarks",
          "syntaxKind": "block"
        },
        {
          "tagName": "@public",
          "syntaxKind": "modifier"
        },
        {
          "tagName": "@readonly",
          "syntaxKind": "modifier"
        },
        {
          "tagName": "@remarks",
          "syntaxKind": "block"
        },
        {
          "tagName": "@returns",
          "syntaxKind": "block"
        },
        {
          "tagName": "@sealed",
          "syntaxKind": "modifier"
        },
        {
          "tagName": "@see",
          "syntaxKind": "block"
        },
        {
          "tagName": "@throws",
          "syntaxKind": "block",
          "allowMultiple": true
        },
        {
          "tagName": "@typeParam",
          "syntaxKind": "block",
          "allowMultiple": true
        },
        {
          "tagName": "@virtual",
          "syntaxKind": "modifier"
        },
        {
          "tagName": "@betaDocumentation",
          "syntaxKind": "modifier"
        },
        {
          "tagName": "@internalRemarks",
          "syntaxKind": "block"
        },
        {
          "tagName": "@preapproved",
          "syntaxKind": "modifier"
        }
      ],
      "supportForTags": {
        "@alpha": true,
        "@beta": true,
        "@defaultValue": true,
        "@decorator": true,
        "@deprecated": true,
        "@eventProperty": true,
        "@example": true,
        "@experimental": true,
        "@inheritDoc": true,
        "@internal": true,
        "@label": true,
        "@link": true,
        "@override": true,
        "@packageDocumentation": true,
        "@param": true,
        "@privateRemarks": true,
        "@public": true,
        "@readonly": true,
        "@remarks": true,
        "@returns": true,
        "@sealed": true,
        "@see": true,
        "@throws": true,
        "@typeParam": true,
        "@virtual": true,
        "@betaDocumentation": true,
        "@internalRemarks": true,
        "@preapproved": true
      },
      "reportUnsupportedHtmlElements": false
    }
  },
  "kind": "Package",
  "canonicalReference": "@rainprotocol/rainlang!",
  "docComment": "",
  "name": "@rainprotocol/rainlang",
  "preserveMemberOrder": false,
  "members": [
    {
      "kind": "EntryPoint",
      "canonicalReference": "@rainprotocol/rainlang!",
      "name": "",
      "preserveMemberOrder": false,
      "members": [
        {
          "kind": "Variable",
          "canonicalReference": "@rainprotocol/rainlang!areEqualStateConfigs:var",
          "docComment": "/**\n * Checks 2 ExpressionConfig objects to see if they are equal or not\n *\n * @param config1 - first ExpressionConfig\n *\n * @param config2 - second ExpressionConfig\n *\n * @returns boolean\n *\n * @public\n */\n",
          "excerptTokens": [
            {
              "kind": "Content",
              "text": "areEqualStateConfigs: "
            },
            {
              "kind": "Content",
              "text": "(config1: "
            },
            {
              "kind": "Reference",
              "text": "ExpressionConfig",
              "canonicalReference": "@rainprotocol/rainlang!ExpressionConfig:type"
            },
            {
              "kind": "Content",
              "text": ", config2: "
            },
            {
              "kind": "Reference",
              "text": "ExpressionConfig",
              "canonicalReference": "@rainprotocol/rainlang!ExpressionConfig:type"
            },
            {
              "kind": "Content",
              "text": ") => boolean"
            }
          ],
          "fileUrlPath": "dist/types/utils.d.ts",
          "isReadonly": true,
          "releaseTag": "Public",
          "name": "areEqualStateConfigs",
          "variableTypeTokenRange": {
            "startIndex": 1,
            "endIndex": 6
          }
        },
        {
          "kind": "Variable",
          "canonicalReference": "@rainprotocol/rainlang!arrayify:var",
          "docComment": "/**\n * ethers arrayify\n *\n * @public\n */\n",
          "excerptTokens": [
            {
              "kind": "Content",
              "text": "arrayify: "
            },
            {
              "kind": "Content",
              "text": "typeof "
            },
            {
              "kind": "Reference",
              "text": "utils.arrayify",
              "canonicalReference": "@ethersproject/bytes!arrayify:function"
            }
          ],
          "fileUrlPath": "dist/types/utils.d.ts",
          "isReadonly": true,
          "releaseTag": "Public",
          "name": "arrayify",
          "variableTypeTokenRange": {
            "startIndex": 1,
            "endIndex": 3
          }
        },
        {
          "kind": "Variable",
<<<<<<< HEAD
=======
          "canonicalReference": "@rainprotocol/rainlang!bytesFromMeta:var",
          "docComment": "/**\n * Convert meta or array of metas or a schema to bytes and compress them for on-chain deployment\n *\n * @param meta - A meta object or array of meta objects or stringified format of them\n *\n * @param schema - Json schema to validate as object (JSON.parsed) or stringified format\n *\n * @returns Bytes as HexString\n *\n * @public\n */\n",
          "excerptTokens": [
            {
              "kind": "Content",
              "text": "bytesFromMeta: "
            },
            {
              "kind": "Content",
              "text": "(meta: object | object[] | string, schema: object | string) => string"
            }
          ],
          "fileUrlPath": "dist/types/utils.d.ts",
          "isReadonly": true,
          "releaseTag": "Public",
          "name": "bytesFromMeta",
          "variableTypeTokenRange": {
            "startIndex": 1,
            "endIndex": 2
          }
        },
        {
          "kind": "Variable",
>>>>>>> 758a0f4e
          "canonicalReference": "@rainprotocol/rainlang!bytify:var",
          "docComment": "/**\n * Converts a value to raw bytes representation. Assumes `value` is less than or equal to 1 byte, unless a desired `bytesLength` is specified.\n *\n * @param value - value to convert to raw bytes format\n *\n * @param bytesLength - (defaults to 1) number of bytes to left pad if `value` doesn't completely fill the desired amount of memory. Will throw `InvalidArgument` error if value already exceeds bytes length.\n *\n * @returns raw bytes representation as Uint8Array\n *\n * @public\n */\n",
          "excerptTokens": [
            {
              "kind": "Content",
              "text": "bytify: "
            },
            {
              "kind": "Content",
              "text": "(value: number | "
            },
            {
              "kind": "Reference",
              "text": "BytesLike",
              "canonicalReference": "@ethersproject/bytes!BytesLike:type"
            },
            {
              "kind": "Content",
              "text": " | "
            },
            {
              "kind": "Reference",
              "text": "utils.Hexable",
              "canonicalReference": "@ethersproject/bytes!Hexable:interface"
            },
            {
              "kind": "Content",
              "text": ", bytesLength?: number) => "
            },
            {
              "kind": "Reference",
              "text": "BytesLike",
              "canonicalReference": "@ethersproject/bytes!BytesLike:type"
            }
          ],
          "fileUrlPath": "dist/types/utils.d.ts",
          "isReadonly": true,
          "releaseTag": "Public",
          "name": "bytify",
          "variableTypeTokenRange": {
            "startIndex": 1,
            "endIndex": 7
          }
        },
        {
<<<<<<< HEAD
=======
          "kind": "Variable",
          "canonicalReference": "@rainprotocol/rainlang!cborDecode:var",
          "docComment": "/**\n * Use CBOR to decode from a given value.\n *\n * This will try to decode all from the given value, allowing to decoded CBOR sequences. Always will return an array with the decoded results.\n *\n * @param dataEncoded_ - The data to be decoded\n *\n * @returns An array with the decoded data.\n *\n * @public\n */\n",
          "excerptTokens": [
            {
              "kind": "Content",
              "text": "cborDecode: "
            },
            {
              "kind": "Content",
              "text": "(dataEncoded_: string) => "
            },
            {
              "kind": "Reference",
              "text": "Array",
              "canonicalReference": "!Array:interface"
            },
            {
              "kind": "Content",
              "text": "<any>"
            }
          ],
          "fileUrlPath": "dist/types/utils.d.ts",
          "isReadonly": true,
          "releaseTag": "Public",
          "name": "cborDecode",
          "variableTypeTokenRange": {
            "startIndex": 1,
            "endIndex": 4
          }
        },
        {
>>>>>>> 758a0f4e
          "kind": "Interface",
          "canonicalReference": "@rainprotocol/rainlang!ClientCapabilities:interface",
          "docComment": "/**\n * Describes what LSP capabilities the client supports\n *\n * @public\n */\n",
          "excerptTokens": [
            {
              "kind": "Content",
              "text": "export interface ClientCapabilities "
            }
          ],
          "fileUrlPath": "dist/types/rainLanguageTypes.d.ts",
          "releaseTag": "Public",
          "name": "ClientCapabilities",
          "preserveMemberOrder": false,
          "members": [
            {
              "kind": "PropertySignature",
              "canonicalReference": "@rainprotocol/rainlang!ClientCapabilities#textDocument:member",
              "docComment": "/**\n * The text document client capabilities\n */\n",
              "excerptTokens": [
                {
                  "kind": "Content",
                  "text": "textDocument?: "
                },
                {
                  "kind": "Content",
                  "text": "{\n        publishDiagnostics?: {\n            relatedInformation?: boolean;\n        };\n        completion?: {\n            completionItem?: {\n                documentationFormat?: "
                },
                {
                  "kind": "Reference",
                  "text": "MarkupKind",
                  "canonicalReference": "@rainprotocol/rainlang!~MarkupKind"
                },
                {
                  "kind": "Content",
                  "text": "[];\n            };\n        };\n        hover?: {\n            contentFormat?: "
                },
                {
                  "kind": "Reference",
                  "text": "MarkupKind",
                  "canonicalReference": "@rainprotocol/rainlang!~MarkupKind"
                },
                {
                  "kind": "Content",
                  "text": "[];\n        };\n    }"
                },
                {
                  "kind": "Content",
                  "text": ";"
                }
              ],
              "isReadonly": false,
              "isOptional": true,
              "releaseTag": "Public",
              "name": "textDocument",
              "propertyTypeTokenRange": {
                "startIndex": 1,
                "endIndex": 6
              }
            }
          ],
          "extendsTokenRanges": []
        },
        {
          "kind": "Namespace",
          "canonicalReference": "@rainprotocol/rainlang!ClientCapabilities:namespace",
          "docComment": "/**\n * Predefined latest client capabilities\n *\n * @public\n */\n",
          "excerptTokens": [
            {
              "kind": "Content",
              "text": "export declare namespace ClientCapabilities "
            }
          ],
          "fileUrlPath": "dist/types/rainLanguageTypes.d.ts",
          "releaseTag": "Public",
          "name": "ClientCapabilities",
          "preserveMemberOrder": false,
          "members": [
            {
              "kind": "Variable",
              "canonicalReference": "@rainprotocol/rainlang!ClientCapabilities.ALL:var",
              "docComment": "",
              "excerptTokens": [
                {
                  "kind": "Content",
                  "text": "ALL: "
                },
                {
                  "kind": "Reference",
                  "text": "ClientCapabilities",
                  "canonicalReference": "@rainprotocol/rainlang!ClientCapabilities:interface"
                }
              ],
              "isReadonly": true,
              "releaseTag": "Public",
              "name": "ALL",
              "variableTypeTokenRange": {
                "startIndex": 1,
                "endIndex": 2
              }
            }
          ]
        },
        {
          "kind": "Enum",
          "canonicalReference": "@rainprotocol/rainlang!CompletionTriggerKind:enum",
          "docComment": "/**\n * How a completion was triggered\n *\n * @public\n */\n",
          "excerptTokens": [
            {
              "kind": "Content",
              "text": "export declare enum CompletionTriggerKind "
            }
          ],
          "fileUrlPath": "dist/types/rainLanguageTypes.d.ts",
          "releaseTag": "Public",
          "name": "CompletionTriggerKind",
          "preserveMemberOrder": false,
          "members": [
            {
              "kind": "EnumMember",
              "canonicalReference": "@rainprotocol/rainlang!CompletionTriggerKind.Invoked:member",
              "docComment": "/**\n * Completion was triggered by typing an identifier (24x7 code complete), manual invocation (e.g Ctrl+Space) or via API.\n */\n",
              "excerptTokens": [
                {
                  "kind": "Content",
                  "text": "Invoked = "
                },
                {
                  "kind": "Content",
                  "text": "1"
                }
              ],
              "initializerTokenRange": {
                "startIndex": 1,
                "endIndex": 2
              },
              "releaseTag": "Public",
              "name": "Invoked"
            },
            {
              "kind": "EnumMember",
              "canonicalReference": "@rainprotocol/rainlang!CompletionTriggerKind.TriggerCharacter:member",
              "docComment": "/**\n * Completion was triggered by a trigger character specified by the `triggerCharacters` properties of the `CompletionRegistrationOptions`.\n */\n",
              "excerptTokens": [
                {
                  "kind": "Content",
                  "text": "TriggerCharacter = "
                },
                {
                  "kind": "Content",
                  "text": "2"
                }
              ],
              "initializerTokenRange": {
                "startIndex": 1,
                "endIndex": 2
              },
              "releaseTag": "Public",
              "name": "TriggerCharacter"
            },
            {
              "kind": "EnumMember",
              "canonicalReference": "@rainprotocol/rainlang!CompletionTriggerKind.TriggerForIncompleteCompletions:member",
              "docComment": "/**\n * Completion was re-triggered as current completion list is incomplete\n */\n",
              "excerptTokens": [
                {
                  "kind": "Content",
                  "text": "TriggerForIncompleteCompletions = "
                },
                {
                  "kind": "Content",
                  "text": "3"
                }
              ],
              "initializerTokenRange": {
                "startIndex": 1,
                "endIndex": 2
              },
              "releaseTag": "Public",
              "name": "TriggerForIncompleteCompletions"
            }
          ]
        },
        {
<<<<<<< HEAD
=======
          "kind": "TypeAlias",
          "canonicalReference": "@rainprotocol/rainlang!ComputedOutput:type",
          "docComment": "/**\n * Data type for computed output\n *\n * @public\n */\n",
          "excerptTokens": [
            {
              "kind": "Content",
              "text": "export type ComputedOutput = "
            },
            {
              "kind": "Content",
              "text": "{\n    bits: [number, number];\n    computation?: string;\n}"
            },
            {
              "kind": "Content",
              "text": ";"
            }
          ],
          "fileUrlPath": "dist/types/parser/opMetaTypes.d.ts",
          "releaseTag": "Public",
          "name": "ComputedOutput",
          "typeTokenRange": {
            "startIndex": 1,
            "endIndex": 2
          }
        },
        {
>>>>>>> 758a0f4e
          "kind": "Variable",
          "canonicalReference": "@rainprotocol/rainlang!concat:var",
          "docComment": "/**\n * ethers concat\n *\n * @public\n */\n",
          "excerptTokens": [
            {
              "kind": "Content",
              "text": "concat: "
            },
            {
              "kind": "Content",
              "text": "typeof "
            },
            {
              "kind": "Reference",
              "text": "utils.concat",
              "canonicalReference": "@ethersproject/bytes!concat:function"
            }
          ],
          "fileUrlPath": "dist/types/utils.d.ts",
          "isReadonly": true,
          "releaseTag": "Public",
          "name": "concat",
          "variableTypeTokenRange": {
            "startIndex": 1,
            "endIndex": 3
          }
        },
        {
          "kind": "Variable",
          "canonicalReference": "@rainprotocol/rainlang!CONSTANTS:var",
          "docComment": "/**\n * ethers constants\n *\n * @public\n */\n",
          "excerptTokens": [
            {
              "kind": "Content",
              "text": "CONSTANTS: "
            },
            {
              "kind": "Content",
              "text": "typeof "
            },
            {
              "kind": "Reference",
              "text": "ethers.constants",
              "canonicalReference": "ethers!constants"
            }
          ],
          "fileUrlPath": "dist/types/utils.d.ts",
          "isReadonly": true,
          "releaseTag": "Public",
          "name": "CONSTANTS",
          "variableTypeTokenRange": {
            "startIndex": 1,
            "endIndex": 3
          }
        },
        {
          "kind": "Function",
          "canonicalReference": "@rainprotocol/rainlang!constructByBits:function(1)",
          "docComment": "/**\n * Method to construct the operand from operand args\n *\n * @param args - Operand arguments\n *\n * @returns operand value\n *\n * @public\n */\n",
          "excerptTokens": [
            {
              "kind": "Content",
              "text": "export declare function constructByBits(args: "
            },
            {
              "kind": "Content",
              "text": "{\n    value: number;\n    bits: [number, number];\n    computation?: string;\n    validRange?: number[][];\n    computationVar?: string;\n}[]"
            },
            {
              "kind": "Content",
              "text": "): "
            },
            {
              "kind": "Content",
              "text": "number | number[]"
            },
            {
              "kind": "Content",
              "text": ";"
            }
          ],
          "fileUrlPath": "dist/types/utils.d.ts",
          "returnTypeTokenRange": {
            "startIndex": 3,
            "endIndex": 4
          },
          "releaseTag": "Public",
          "overloadIndex": 1,
          "parameters": [
            {
              "parameterName": "args",
              "parameterTypeTokenRange": {
                "startIndex": 1,
                "endIndex": 2
              },
              "isOptional": false
            }
          ],
          "name": "constructByBits"
        },
        {
<<<<<<< HEAD
=======
          "kind": "Variable",
          "canonicalReference": "@rainprotocol/rainlang!decodeRainMetaDocument:var",
          "docComment": "/**\n * Use a given `dataEncoded_` as hex string and decoded it following the Rain enconding design.\n *\n * @param dataEncoded_ - The data to be decoded\n *\n * @returns An array with the values decoded.\n *\n * @public\n */\n",
          "excerptTokens": [
            {
              "kind": "Content",
              "text": "decodeRainMetaDocument: "
            },
            {
              "kind": "Content",
              "text": "(dataEncoded_: string) => "
            },
            {
              "kind": "Reference",
              "text": "Array",
              "canonicalReference": "!Array:interface"
            },
            {
              "kind": "Content",
              "text": "<any>"
            }
          ],
          "fileUrlPath": "dist/types/utils.d.ts",
          "isReadonly": true,
          "releaseTag": "Public",
          "name": "decodeRainMetaDocument",
          "variableTypeTokenRange": {
            "startIndex": 1,
            "endIndex": 4
          }
        },
        {
>>>>>>> 758a0f4e
          "kind": "Function",
          "canonicalReference": "@rainprotocol/rainlang!deepCopy:function(1)",
          "docComment": "/**\n * Deep copy an item in a way that all of its properties get new reference\n *\n * @param variable - The variable to copy\n *\n * @returns a new deep copy of the variable\n *\n * @public\n */\n",
          "excerptTokens": [
            {
              "kind": "Content",
              "text": "export declare function deepCopy<T>(variable: "
            },
            {
              "kind": "Content",
              "text": "T"
            },
            {
              "kind": "Content",
              "text": "): "
            },
            {
              "kind": "Content",
              "text": "T"
            },
            {
              "kind": "Content",
              "text": ";"
            }
          ],
          "fileUrlPath": "dist/types/utils.d.ts",
          "returnTypeTokenRange": {
            "startIndex": 3,
            "endIndex": 4
          },
          "releaseTag": "Public",
          "overloadIndex": 1,
          "parameters": [
            {
              "parameterName": "variable",
              "parameterTypeTokenRange": {
                "startIndex": 1,
                "endIndex": 2
              },
              "isOptional": false
            }
          ],
          "typeParameters": [
            {
              "typeParameterName": "T",
              "constraintTokenRange": {
                "startIndex": 0,
                "endIndex": 0
              },
              "defaultTypeTokenRange": {
                "startIndex": 0,
                "endIndex": 0
              }
            }
          ],
          "name": "deepCopy"
        },
        {
          "kind": "Function",
          "canonicalReference": "@rainprotocol/rainlang!deepFreeze:function(1)",
          "docComment": "/**\n * Deeply freezes an object, all of the properties of propterties gets frozen\n *\n * @param object - object to freez\n *\n * @returns frozen object\n *\n * @public\n */\n",
          "excerptTokens": [
            {
              "kind": "Content",
              "text": "export declare function deepFreeze(object: "
            },
            {
              "kind": "Content",
              "text": "any"
            },
            {
              "kind": "Content",
              "text": "): "
            },
            {
              "kind": "Content",
              "text": "any"
            },
            {
              "kind": "Content",
              "text": ";"
            }
          ],
          "fileUrlPath": "dist/types/utils.d.ts",
          "returnTypeTokenRange": {
            "startIndex": 3,
            "endIndex": 4
          },
          "releaseTag": "Public",
          "overloadIndex": 1,
          "parameters": [
            {
              "parameterName": "object",
              "parameterTypeTokenRange": {
                "startIndex": 1,
                "endIndex": 2
              },
              "isOptional": false
            }
          ],
          "name": "deepFreeze"
        },
        {
          "kind": "Enum",
          "canonicalReference": "@rainprotocol/rainlang!ErrorCode:enum",
          "docComment": "/**\n * Error codes used by diagnostics\n *\n * @public\n */\n",
          "excerptTokens": [
            {
              "kind": "Content",
              "text": "export declare enum ErrorCode "
            }
          ],
          "fileUrlPath": "dist/types/rainLanguageTypes.d.ts",
          "releaseTag": "Public",
          "name": "ErrorCode",
          "preserveMemberOrder": false,
          "members": [
            {
              "kind": "EnumMember",
              "canonicalReference": "@rainprotocol/rainlang!ErrorCode.ExpectedClosingOperandArgBracket:member",
              "docComment": "",
              "excerptTokens": [
                {
                  "kind": "Content",
                  "text": "ExpectedClosingOperandArgBracket = "
                },
                {
                  "kind": "Content",
                  "text": "774"
                }
              ],
              "initializerTokenRange": {
                "startIndex": 1,
                "endIndex": 2
              },
              "releaseTag": "Public",
              "name": "ExpectedClosingOperandArgBracket"
            },
            {
              "kind": "EnumMember",
              "canonicalReference": "@rainprotocol/rainlang!ErrorCode.ExpectedClosingParen:member",
              "docComment": "",
              "excerptTokens": [
                {
                  "kind": "Content",
                  "text": "ExpectedClosingParen = "
                },
                {
                  "kind": "Content",
                  "text": "772"
                }
              ],
              "initializerTokenRange": {
                "startIndex": 1,
                "endIndex": 2
              },
              "releaseTag": "Public",
              "name": "ExpectedClosingParen"
            },
            {
              "kind": "EnumMember",
              "canonicalReference": "@rainprotocol/rainlang!ErrorCode.ExpectedOpcode:member",
              "docComment": "",
              "excerptTokens": [
                {
                  "kind": "Content",
                  "text": "ExpectedOpcode = "
                },
                {
                  "kind": "Content",
                  "text": "769"
                }
              ],
              "initializerTokenRange": {
                "startIndex": 1,
                "endIndex": 2
              },
              "releaseTag": "Public",
              "name": "ExpectedOpcode"
            },
            {
              "kind": "EnumMember",
              "canonicalReference": "@rainprotocol/rainlang!ErrorCode.ExpectedOpeningParen:member",
              "docComment": "",
              "excerptTokens": [
                {
                  "kind": "Content",
                  "text": "ExpectedOpeningParen = "
                },
                {
                  "kind": "Content",
                  "text": "773"
                }
              ],
              "initializerTokenRange": {
                "startIndex": 1,
                "endIndex": 2
              },
              "releaseTag": "Public",
              "name": "ExpectedOpeningParen"
            },
            {
              "kind": "EnumMember",
              "canonicalReference": "@rainprotocol/rainlang!ErrorCode.ExpectedOperandArgs:member",
              "docComment": "",
              "excerptTokens": [
                {
                  "kind": "Content",
                  "text": "ExpectedOperandArgs = "
                },
                {
                  "kind": "Content",
                  "text": "771"
                }
              ],
              "initializerTokenRange": {
                "startIndex": 1,
                "endIndex": 2
              },
              "releaseTag": "Public",
              "name": "ExpectedOperandArgs"
            },
            {
              "kind": "EnumMember",
              "canonicalReference": "@rainprotocol/rainlang!ErrorCode.ExpectedSpace:member",
              "docComment": "",
              "excerptTokens": [
                {
                  "kind": "Content",
                  "text": "ExpectedSpace = "
                },
                {
                  "kind": "Content",
                  "text": "770"
                }
              ],
              "initializerTokenRange": {
                "startIndex": 1,
                "endIndex": 2
              },
              "releaseTag": "Public",
              "name": "ExpectedSpace"
            },
            {
              "kind": "EnumMember",
              "canonicalReference": "@rainprotocol/rainlang!ErrorCode.InvalidExpression:member",
              "docComment": "",
              "excerptTokens": [
                {
                  "kind": "Content",
                  "text": "InvalidExpression = "
                },
                {
                  "kind": "Content",
                  "text": "258"
                }
              ],
              "initializerTokenRange": {
                "startIndex": 1,
                "endIndex": 2
              },
              "releaseTag": "Public",
              "name": "InvalidExpression"
            },
            {
              "kind": "EnumMember",
              "canonicalReference": "@rainprotocol/rainlang!ErrorCode.InvalidInputsMeta:member",
              "docComment": "",
              "excerptTokens": [
                {
                  "kind": "Content",
                  "text": "InvalidInputsMeta = "
                },
                {
                  "kind": "Content",
                  "text": "259"
                }
              ],
              "initializerTokenRange": {
                "startIndex": 1,
                "endIndex": 2
              },
              "releaseTag": "Public",
              "name": "InvalidInputsMeta"
            },
            {
              "kind": "EnumMember",
              "canonicalReference": "@rainprotocol/rainlang!ErrorCode.InvalidNestedNode:member",
              "docComment": "",
              "excerptTokens": [
                {
                  "kind": "Content",
                  "text": "InvalidNestedNode = "
                },
                {
                  "kind": "Content",
                  "text": "261"
                }
              ],
              "initializerTokenRange": {
                "startIndex": 1,
                "endIndex": 2
              },
              "releaseTag": "Public",
              "name": "InvalidNestedNode"
            },
            {
              "kind": "EnumMember",
              "canonicalReference": "@rainprotocol/rainlang!ErrorCode.InvalidOutputsMeta:member",
              "docComment": "",
              "excerptTokens": [
                {
                  "kind": "Content",
                  "text": "InvalidOutputsMeta = "
                },
                {
                  "kind": "Content",
                  "text": "260"
                }
              ],
              "initializerTokenRange": {
                "startIndex": 1,
                "endIndex": 2
              },
              "releaseTag": "Public",
              "name": "InvalidOutputsMeta"
            },
            {
              "kind": "EnumMember",
              "canonicalReference": "@rainprotocol/rainlang!ErrorCode.InvalidSelfReferenceLHS:member",
              "docComment": "",
              "excerptTokens": [
                {
                  "kind": "Content",
                  "text": "InvalidSelfReferenceLHS = "
                },
                {
                  "kind": "Content",
                  "text": "262"
                }
              ],
              "initializerTokenRange": {
                "startIndex": 1,
                "endIndex": 2
              },
              "releaseTag": "Public",
              "name": "InvalidSelfReferenceLHS"
            },
            {
              "kind": "EnumMember",
              "canonicalReference": "@rainprotocol/rainlang!ErrorCode.InvalidWordPattern:member",
              "docComment": "",
              "excerptTokens": [
                {
                  "kind": "Content",
                  "text": "InvalidWordPattern = "
                },
                {
                  "kind": "Content",
                  "text": "257"
                }
              ],
              "initializerTokenRange": {
                "startIndex": 1,
                "endIndex": 2
              },
              "releaseTag": "Public",
              "name": "InvalidWordPattern"
            },
            {
              "kind": "EnumMember",
              "canonicalReference": "@rainprotocol/rainlang!ErrorCode.MismatchLHS:member",
              "docComment": "",
              "excerptTokens": [
                {
                  "kind": "Content",
                  "text": "MismatchLHS = "
                },
                {
                  "kind": "Content",
                  "text": "1026"
                }
              ],
              "initializerTokenRange": {
                "startIndex": 1,
                "endIndex": 2
              },
              "releaseTag": "Public",
              "name": "MismatchLHS"
            },
            {
              "kind": "EnumMember",
              "canonicalReference": "@rainprotocol/rainlang!ErrorCode.MismatchOperandArgs:member",
              "docComment": "",
              "excerptTokens": [
                {
                  "kind": "Content",
                  "text": "MismatchOperandArgs = "
                },
                {
                  "kind": "Content",
                  "text": "1027"
                }
              ],
              "initializerTokenRange": {
                "startIndex": 1,
                "endIndex": 2
              },
              "releaseTag": "Public",
              "name": "MismatchOperandArgs"
            },
            {
              "kind": "EnumMember",
              "canonicalReference": "@rainprotocol/rainlang!ErrorCode.MismatchRHS:member",
              "docComment": "",
              "excerptTokens": [
                {
                  "kind": "Content",
                  "text": "MismatchRHS = "
                },
                {
                  "kind": "Content",
                  "text": "1025"
                }
              ],
              "initializerTokenRange": {
                "startIndex": 1,
                "endIndex": 2
              },
              "releaseTag": "Public",
              "name": "MismatchRHS"
            },
            {
              "kind": "EnumMember",
              "canonicalReference": "@rainprotocol/rainlang!ErrorCode.NonASCIICharacter:member",
              "docComment": "",
              "excerptTokens": [
                {
                  "kind": "Content",
                  "text": "NonASCIICharacter = "
                },
                {
                  "kind": "Content",
                  "text": "2"
                }
              ],
              "initializerTokenRange": {
                "startIndex": 1,
                "endIndex": 2
              },
              "releaseTag": "Public",
              "name": "NonASCIICharacter"
            },
            {
              "kind": "EnumMember",
              "canonicalReference": "@rainprotocol/rainlang!ErrorCode.NonPrintableASCIICharacter:member",
              "docComment": "",
              "excerptTokens": [
                {
                  "kind": "Content",
                  "text": "NonPrintableASCIICharacter = "
                },
                {
                  "kind": "Content",
                  "text": "3"
                }
              ],
              "initializerTokenRange": {
                "startIndex": 1,
                "endIndex": 2
              },
              "releaseTag": "Public",
              "name": "NonPrintableASCIICharacter"
            },
            {
              "kind": "EnumMember",
              "canonicalReference": "@rainprotocol/rainlang!ErrorCode.OutOfRangeInputs:member",
              "docComment": "",
              "excerptTokens": [
                {
                  "kind": "Content",
                  "text": "OutOfRangeInputs = "
                },
                {
                  "kind": "Content",
                  "text": "1281"
                }
              ],
              "initializerTokenRange": {
                "startIndex": 1,
                "endIndex": 2
              },
              "releaseTag": "Public",
              "name": "OutOfRangeInputs"
            },
            {
              "kind": "EnumMember",
              "canonicalReference": "@rainprotocol/rainlang!ErrorCode.OutOfRangeOperandArgs:member",
              "docComment": "",
              "excerptTokens": [
                {
                  "kind": "Content",
                  "text": "OutOfRangeOperandArgs = "
                },
                {
                  "kind": "Content",
                  "text": "1282"
                }
              ],
              "initializerTokenRange": {
                "startIndex": 1,
                "endIndex": 2
              },
              "releaseTag": "Public",
              "name": "OutOfRangeOperandArgs"
            },
            {
              "kind": "EnumMember",
              "canonicalReference": "@rainprotocol/rainlang!ErrorCode.OutOfRangeValue:member",
              "docComment": "",
              "excerptTokens": [
                {
                  "kind": "Content",
                  "text": "OutOfRangeValue = "
                },
                {
                  "kind": "Content",
                  "text": "1283"
                }
              ],
              "initializerTokenRange": {
                "startIndex": 1,
                "endIndex": 2
              },
              "releaseTag": "Public",
              "name": "OutOfRangeValue"
            },
            {
              "kind": "EnumMember",
              "canonicalReference": "@rainprotocol/rainlang!ErrorCode.RuntimeError:member",
              "docComment": "",
              "excerptTokens": [
                {
                  "kind": "Content",
                  "text": "RuntimeError = "
                },
                {
                  "kind": "Content",
                  "text": "1792"
                }
              ],
              "initializerTokenRange": {
                "startIndex": 1,
                "endIndex": 2
              },
              "releaseTag": "Public",
              "name": "RuntimeError"
            },
            {
              "kind": "EnumMember",
              "canonicalReference": "@rainprotocol/rainlang!ErrorCode.UndefinedOpMeta:member",
              "docComment": "",
              "excerptTokens": [
                {
                  "kind": "Content",
                  "text": "UndefinedOpMeta = "
                },
                {
                  "kind": "Content",
                  "text": "0"
                }
              ],
              "initializerTokenRange": {
                "startIndex": 1,
                "endIndex": 2
              },
              "releaseTag": "Public",
              "name": "UndefinedOpMeta"
            },
            {
              "kind": "EnumMember",
              "canonicalReference": "@rainprotocol/rainlang!ErrorCode.UndefinedWord:member",
              "docComment": "",
              "excerptTokens": [
                {
                  "kind": "Content",
                  "text": "UndefinedWord = "
                },
                {
                  "kind": "Content",
                  "text": "1"
                }
              ],
              "initializerTokenRange": {
                "startIndex": 1,
                "endIndex": 2
              },
              "releaseTag": "Public",
              "name": "UndefinedWord"
            },
            {
              "kind": "EnumMember",
              "canonicalReference": "@rainprotocol/rainlang!ErrorCode.UnexpectedClosingParen:member",
              "docComment": "",
              "excerptTokens": [
                {
                  "kind": "Content",
                  "text": "UnexpectedClosingParen = "
                },
                {
                  "kind": "Content",
                  "text": "514"
                }
              ],
              "initializerTokenRange": {
                "startIndex": 1,
                "endIndex": 2
              },
              "releaseTag": "Public",
              "name": "UnexpectedClosingParen"
            },
            {
              "kind": "EnumMember",
              "canonicalReference": "@rainprotocol/rainlang!ErrorCode.UnexpectedEndOfComment:member",
              "docComment": "",
              "excerptTokens": [
                {
                  "kind": "Content",
                  "text": "UnexpectedEndOfComment = "
                },
                {
                  "kind": "Content",
                  "text": "513"
                }
              ],
              "initializerTokenRange": {
                "startIndex": 1,
                "endIndex": 2
              },
              "releaseTag": "Public",
              "name": "UnexpectedEndOfComment"
            },
            {
              "kind": "EnumMember",
              "canonicalReference": "@rainprotocol/rainlang!ErrorCode.UnexpectedRHSComment:member",
              "docComment": "",
              "excerptTokens": [
                {
                  "kind": "Content",
                  "text": "UnexpectedRHSComment = "
                },
                {
                  "kind": "Content",
                  "text": "515"
                }
              ],
              "initializerTokenRange": {
                "startIndex": 1,
                "endIndex": 2
              },
              "releaseTag": "Public",
              "name": "UnexpectedRHSComment"
            },
            {
              "kind": "EnumMember",
              "canonicalReference": "@rainprotocol/rainlang!ErrorCode.UnknownOp:member",
              "docComment": "",
              "excerptTokens": [
                {
                  "kind": "Content",
                  "text": "UnknownOp = "
                },
                {
                  "kind": "Content",
                  "text": "1536"
                }
              ],
              "initializerTokenRange": {
                "startIndex": 1,
                "endIndex": 2
              },
              "releaseTag": "Public",
              "name": "UnknownOp"
            }
          ]
        },
        {
          "kind": "TypeAlias",
          "canonicalReference": "@rainprotocol/rainlang!ExpressionConfig:type",
          "docComment": "/**\n * Type of valid parsed expression, i.e. compiled bytes\n *\n * @public\n */\n",
          "excerptTokens": [
            {
              "kind": "Content",
              "text": "export type ExpressionConfig = "
            },
            {
              "kind": "Content",
              "text": "{\n    sources: "
            },
            {
              "kind": "Reference",
              "text": "BytesLike",
              "canonicalReference": "@ethersproject/bytes!BytesLike:type"
            },
            {
              "kind": "Content",
              "text": "[];\n    constants: "
            },
            {
              "kind": "Reference",
              "text": "BigNumberish",
              "canonicalReference": "@ethersproject/bignumber!BigNumberish:type"
            },
            {
              "kind": "Content",
              "text": "[];\n}"
            },
            {
              "kind": "Content",
              "text": ";"
            }
          ],
          "fileUrlPath": "dist/types/compiler/expressionConfigTypes.d.ts",
          "releaseTag": "Public",
          "name": "ExpressionConfig",
          "typeTokenRange": {
            "startIndex": 1,
            "endIndex": 6
          }
        },
        {
          "kind": "Function",
          "canonicalReference": "@rainprotocol/rainlang!extractByBits:function(1)",
          "docComment": "/**\n * Method to extract value from operand by specified bits indexes\n *\n * @param value - Operand value\n *\n * @param bits - Bits indexes to extract\n *\n * @param computation - Any arethmetical operation to apply to extracted value\n *\n * @param computationVar - The variavle in compuation to solve for, default is \"bits\"\n *\n * @returns Extracted value\n *\n * @public\n */\n",
          "excerptTokens": [
            {
              "kind": "Content",
              "text": "export declare function extractByBits(value: "
            },
            {
              "kind": "Content",
              "text": "number"
            },
            {
              "kind": "Content",
              "text": ", bits: "
            },
            {
              "kind": "Content",
              "text": "[number, number]"
            },
            {
              "kind": "Content",
              "text": ", computation?: "
            },
            {
              "kind": "Content",
              "text": "string"
            },
            {
              "kind": "Content",
              "text": ", computationVar?: "
            },
            {
              "kind": "Content",
              "text": "string"
            },
            {
              "kind": "Content",
              "text": "): "
            },
            {
              "kind": "Content",
              "text": "number"
            },
            {
              "kind": "Content",
              "text": ";"
            }
          ],
          "fileUrlPath": "dist/types/utils.d.ts",
          "returnTypeTokenRange": {
            "startIndex": 9,
            "endIndex": 10
          },
          "releaseTag": "Public",
          "overloadIndex": 1,
          "parameters": [
            {
              "parameterName": "value",
              "parameterTypeTokenRange": {
                "startIndex": 1,
                "endIndex": 2
              },
              "isOptional": false
            },
            {
              "parameterName": "bits",
              "parameterTypeTokenRange": {
                "startIndex": 3,
                "endIndex": 4
              },
              "isOptional": false
            },
            {
              "parameterName": "computation",
              "parameterTypeTokenRange": {
                "startIndex": 5,
                "endIndex": 6
              },
              "isOptional": true
            },
            {
              "parameterName": "computationVar",
              "parameterTypeTokenRange": {
                "startIndex": 7,
                "endIndex": 8
              },
              "isOptional": true
            }
          ],
          "name": "extractByBits"
        },
        {
          "kind": "Function",
          "canonicalReference": "@rainprotocol/rainlang!extractFromMap:function(1)",
          "docComment": "/**\n * Extract some of the properites from a Map as a new Map with same keys.\n *\n * @param map - the map to extract from\n *\n * @param properties - name of the properties in second item of the map elements\n *\n * @returns a new Map with extracted properties\n *\n * @public\n */\n",
          "excerptTokens": [
            {
              "kind": "Content",
              "text": "export declare function extractFromMap(map: "
            },
            {
              "kind": "Reference",
              "text": "Map",
              "canonicalReference": "!Map:interface"
            },
            {
              "kind": "Content",
              "text": "<any, any>"
            },
            {
              "kind": "Content",
              "text": ", properties: "
            },
            {
              "kind": "Content",
              "text": "string[]"
            },
            {
              "kind": "Content",
              "text": "): "
            },
            {
              "kind": "Reference",
              "text": "Map",
              "canonicalReference": "!Map:interface"
            },
            {
              "kind": "Content",
              "text": "<any, any>"
            },
            {
              "kind": "Content",
              "text": ";"
            }
          ],
          "fileUrlPath": "dist/types/utils.d.ts",
          "returnTypeTokenRange": {
            "startIndex": 6,
            "endIndex": 8
          },
          "releaseTag": "Public",
          "overloadIndex": 1,
          "parameters": [
            {
              "parameterName": "map",
              "parameterTypeTokenRange": {
                "startIndex": 1,
                "endIndex": 3
              },
              "isOptional": false
            },
            {
              "parameterName": "properties",
              "parameterTypeTokenRange": {
                "startIndex": 4,
                "endIndex": 5
              },
              "isOptional": false
            }
          ],
          "name": "extractFromMap"
        },
        {
          "kind": "Function",
          "canonicalReference": "@rainprotocol/rainlang!extractFromRecord:function(1)",
          "docComment": "/**\n * Extract some of the properties from a Record as new Record with same keys.\n *\n * @param record - the record to extract from.\n *\n * @param properties - name of the properties in value item of the key/va;ue pair of a Record object\n *\n * @returns a new Record with extracted key/value pairs\n *\n * @public\n */\n",
          "excerptTokens": [
            {
              "kind": "Content",
              "text": "export declare function extractFromRecord<T extends "
            },
            {
              "kind": "Content",
              "text": "string | number | symbol"
            },
            {
              "kind": "Content",
              "text": ">(record: "
            },
            {
              "kind": "Reference",
              "text": "Record",
              "canonicalReference": "!Record:type"
            },
            {
              "kind": "Content",
              "text": "<T, any>"
            },
            {
              "kind": "Content",
              "text": ", properties: "
            },
            {
              "kind": "Content",
              "text": "string | string[]"
            },
            {
              "kind": "Content",
              "text": "): "
            },
            {
              "kind": "Reference",
              "text": "Record",
              "canonicalReference": "!Record:type"
            },
            {
              "kind": "Content",
              "text": "<T, any>"
            },
            {
              "kind": "Content",
              "text": ";"
            }
          ],
          "fileUrlPath": "dist/types/utils.d.ts",
          "returnTypeTokenRange": {
            "startIndex": 8,
            "endIndex": 10
          },
          "releaseTag": "Public",
          "overloadIndex": 1,
          "parameters": [
            {
              "parameterName": "record",
              "parameterTypeTokenRange": {
                "startIndex": 3,
                "endIndex": 5
              },
              "isOptional": false
            },
            {
              "parameterName": "properties",
              "parameterTypeTokenRange": {
                "startIndex": 6,
                "endIndex": 7
              },
              "isOptional": false
            }
          ],
          "typeParameters": [
            {
              "typeParameterName": "T",
              "constraintTokenRange": {
                "startIndex": 1,
                "endIndex": 2
              },
              "defaultTypeTokenRange": {
                "startIndex": 0,
                "endIndex": 0
              }
            }
          ],
          "name": "extractFromRecord"
        },
        {
          "kind": "Function",
          "canonicalReference": "@rainprotocol/rainlang!getLanguageService:function(1)",
          "docComment": "/**\n * Main function to get Rain language services initiated and ready to recieve TextDocuments to provide the desired language services\n *\n * @example\n * ```ts\n * // importing\n * import { getLanguageService } from \"@rainprotocol/rainlang\";\n *\n * // initiating the services\n * const langServices = getLanguageService(clientCapabilities);\n *\n * // getting validation results (lsp Diagnostics)\n * const errors = await langServices.doValidate(myDocument, opmeta);\n * ```\n *\n * @public\n */\n",
          "excerptTokens": [
            {
              "kind": "Content",
              "text": "export declare function getLanguageService(params?: "
            },
            {
              "kind": "Reference",
              "text": "LanguageServiceParams",
              "canonicalReference": "@rainprotocol/rainlang!LanguageServiceParams:interface"
            },
            {
              "kind": "Content",
              "text": "): "
            },
            {
              "kind": "Reference",
              "text": "LanguageService",
              "canonicalReference": "@rainprotocol/rainlang!LanguageService:interface"
            },
            {
              "kind": "Content",
              "text": ";"
            }
          ],
          "fileUrlPath": "dist/types/rainLanguageService.d.ts",
          "returnTypeTokenRange": {
            "startIndex": 3,
            "endIndex": 4
          },
          "releaseTag": "Public",
          "overloadIndex": 1,
          "parameters": [
            {
              "parameterName": "params",
              "parameterTypeTokenRange": {
                "startIndex": 1,
                "endIndex": 2
              },
              "isOptional": true
<<<<<<< HEAD
            }
          ],
          "name": "getLanguageService"
=======
            }
          ],
          "name": "getLanguageService"
        },
        {
          "kind": "Function",
          "canonicalReference": "@rainprotocol/rainlang!getOpMetaFromSg:function(1)",
          "docComment": "/**\n * Get the op meta from sg\n *\n * @param deployerAddress - The address of the deployer to get the op met from its emitted DISpair event\n *\n * @param network - (optional) The network name, defaults to mumbai if not specified\n *\n * @returns The op meta bytes\n *\n * @public\n */\n",
          "excerptTokens": [
            {
              "kind": "Content",
              "text": "export declare function getOpMetaFromSg(deployerAddress: "
            },
            {
              "kind": "Content",
              "text": "string"
            },
            {
              "kind": "Content",
              "text": ", network?: "
            },
            {
              "kind": "Content",
              "text": "string"
            },
            {
              "kind": "Content",
              "text": "): "
            },
            {
              "kind": "Reference",
              "text": "Promise",
              "canonicalReference": "!Promise:interface"
            },
            {
              "kind": "Content",
              "text": "<string>"
            },
            {
              "kind": "Content",
              "text": ";"
            }
          ],
          "fileUrlPath": "dist/types/parser/onChainOpMeta.d.ts",
          "returnTypeTokenRange": {
            "startIndex": 5,
            "endIndex": 7
          },
          "releaseTag": "Public",
          "overloadIndex": 1,
          "parameters": [
            {
              "parameterName": "deployerAddress",
              "parameterTypeTokenRange": {
                "startIndex": 1,
                "endIndex": 2
              },
              "isOptional": false
            },
            {
              "parameterName": "network",
              "parameterTypeTokenRange": {
                "startIndex": 3,
                "endIndex": 4
              },
              "isOptional": true
            }
          ],
          "name": "getOpMetaFromSg"
        },
        {
          "kind": "Function",
          "canonicalReference": "@rainprotocol/rainlang!getOpMetaFromSg:function(2)",
          "docComment": "/**\n * Get the op meta from sg\n *\n * @param deployerAddress - The address of the deployer to get the op met from its emitted DISpair event\n *\n * @param chainId - (optional) The chain id of the network where the deployer is deployed at. default is Mumbai network\n *\n * @returns The op meta bytes\n *\n * @public\n */\n",
          "excerptTokens": [
            {
              "kind": "Content",
              "text": "export declare function getOpMetaFromSg(deployerAddress: "
            },
            {
              "kind": "Content",
              "text": "string"
            },
            {
              "kind": "Content",
              "text": ", chainId?: "
            },
            {
              "kind": "Content",
              "text": "number"
            },
            {
              "kind": "Content",
              "text": "): "
            },
            {
              "kind": "Reference",
              "text": "Promise",
              "canonicalReference": "!Promise:interface"
            },
            {
              "kind": "Content",
              "text": "<string>"
            },
            {
              "kind": "Content",
              "text": ";"
            }
          ],
          "fileUrlPath": "dist/types/parser/onChainOpMeta.d.ts",
          "returnTypeTokenRange": {
            "startIndex": 5,
            "endIndex": 7
          },
          "releaseTag": "Public",
          "overloadIndex": 2,
          "parameters": [
            {
              "parameterName": "deployerAddress",
              "parameterTypeTokenRange": {
                "startIndex": 1,
                "endIndex": 2
              },
              "isOptional": false
            },
            {
              "parameterName": "chainId",
              "parameterTypeTokenRange": {
                "startIndex": 3,
                "endIndex": 4
              },
              "isOptional": true
            }
          ],
          "name": "getOpMetaFromSg"
        },
        {
          "kind": "Function",
          "canonicalReference": "@rainprotocol/rainlang!getOpMetaFromSg:function(3)",
          "docComment": "/**\n * Get the op meta from sg\n *\n * @param deployerAddress - The address of the deployer to get the op met from its emitted DISpair event\n *\n * @param sgUrl - The subgraph endpoint URL to query from\n *\n * @returns The op meta bytes\n *\n * @public\n */\n",
          "excerptTokens": [
            {
              "kind": "Content",
              "text": "export declare function getOpMetaFromSg(deployerAddress: "
            },
            {
              "kind": "Content",
              "text": "string"
            },
            {
              "kind": "Content",
              "text": ", sgUrl: "
            },
            {
              "kind": "Content",
              "text": "string"
            },
            {
              "kind": "Content",
              "text": "): "
            },
            {
              "kind": "Reference",
              "text": "Promise",
              "canonicalReference": "!Promise:interface"
            },
            {
              "kind": "Content",
              "text": "<string>"
            },
            {
              "kind": "Content",
              "text": ";"
            }
          ],
          "fileUrlPath": "dist/types/parser/onChainOpMeta.d.ts",
          "returnTypeTokenRange": {
            "startIndex": 5,
            "endIndex": 7
          },
          "releaseTag": "Public",
          "overloadIndex": 3,
          "parameters": [
            {
              "parameterName": "deployerAddress",
              "parameterTypeTokenRange": {
                "startIndex": 1,
                "endIndex": 2
              },
              "isOptional": false
            },
            {
              "parameterName": "sgUrl",
              "parameterTypeTokenRange": {
                "startIndex": 3,
                "endIndex": 4
              },
              "isOptional": false
            }
          ],
          "name": "getOpMetaFromSg"
        },
        {
          "kind": "Variable",
          "canonicalReference": "@rainprotocol/rainlang!getQuery:var",
          "docComment": "/**\n * Get the query content\n *\n * @param address - Address of the deployer\n *\n * @returns The query content\n *\n * @public\n */\n",
          "excerptTokens": [
            {
              "kind": "Content",
              "text": "getQuery: "
            },
            {
              "kind": "Content",
              "text": "(address: string) => string"
            }
          ],
          "fileUrlPath": "dist/types/parser/onChainOpMeta.d.ts",
          "isReadonly": true,
          "releaseTag": "Public",
          "name": "getQuery",
          "variableTypeTokenRange": {
            "startIndex": 1,
            "endIndex": 2
          }
>>>>>>> 758a0f4e
        },
        {
          "kind": "Function",
          "canonicalReference": "@rainprotocol/rainlang!getRainCompletion:function(1)",
          "docComment": "/**\n * Provides completion items\n *\n * @param document - The TextDocuemnt\n *\n * @param position - Position of the textDocument to get the completion items for\n *\n * @param opmeta - The op meta\n *\n * @param setting - (optional) Language service params\n *\n * @returns Completion items and null if no completion items were available for that position\n *\n * @public\n */\n",
          "excerptTokens": [
            {
              "kind": "Content",
              "text": "export declare function getRainCompletion(document: "
            },
            {
              "kind": "Reference",
              "text": "TextDocument",
              "canonicalReference": "@rainprotocol/rainlang!~TextDocument"
            },
            {
              "kind": "Content",
              "text": ", position: "
            },
            {
              "kind": "Reference",
              "text": "Position",
              "canonicalReference": "@rainprotocol/rainlang!~Position"
            },
            {
              "kind": "Content",
              "text": ", opmeta: "
            },
            {
              "kind": "Reference",
              "text": "Uint8Array",
              "canonicalReference": "!Uint8Array:interface"
            },
            {
              "kind": "Content",
              "text": " | string"
            },
            {
              "kind": "Content",
              "text": ", setting?: "
            },
            {
              "kind": "Reference",
              "text": "LanguageServiceParams",
              "canonicalReference": "@rainprotocol/rainlang!LanguageServiceParams:interface"
            },
            {
              "kind": "Content",
              "text": "): "
            },
            {
              "kind": "Reference",
              "text": "CompletionItem",
              "canonicalReference": "@rainprotocol/rainlang!~CompletionItem"
            },
            {
              "kind": "Content",
              "text": "[] | null"
            },
            {
              "kind": "Content",
              "text": ";"
            }
          ],
          "fileUrlPath": "dist/types/services/rainCompletion.d.ts",
          "returnTypeTokenRange": {
            "startIndex": 10,
            "endIndex": 12
          },
          "releaseTag": "Public",
          "overloadIndex": 1,
          "parameters": [
            {
              "parameterName": "document",
              "parameterTypeTokenRange": {
                "startIndex": 1,
                "endIndex": 2
              },
              "isOptional": false
            },
            {
              "parameterName": "position",
              "parameterTypeTokenRange": {
                "startIndex": 3,
                "endIndex": 4
              },
              "isOptional": false
            },
            {
              "parameterName": "opmeta",
              "parameterTypeTokenRange": {
                "startIndex": 5,
                "endIndex": 7
              },
              "isOptional": false
            },
            {
              "parameterName": "setting",
              "parameterTypeTokenRange": {
                "startIndex": 8,
                "endIndex": 9
              },
              "isOptional": true
            }
          ],
          "name": "getRainCompletion"
        },
        {
          "kind": "Function",
          "canonicalReference": "@rainprotocol/rainlang!getRainCompletion:function(2)",
          "docComment": "/**\n * Provides completion items\n *\n * @param document - The RainDocument object instance\n *\n * @param position - Position of the textDocument to get the completion items for\n *\n * @param setting - (optional) Language service params\n *\n * @returns Completion items and null if no completion items were available for that position\n *\n * @public\n */\n",
          "excerptTokens": [
            {
              "kind": "Content",
              "text": "export declare function getRainCompletion(document: "
            },
            {
              "kind": "Reference",
              "text": "RainDocument",
              "canonicalReference": "@rainprotocol/rainlang!RainDocument:class"
            },
            {
              "kind": "Content",
              "text": ", position: "
            },
            {
              "kind": "Reference",
              "text": "Position",
              "canonicalReference": "@rainprotocol/rainlang!~Position"
            },
            {
              "kind": "Content",
              "text": ", setting?: "
            },
            {
              "kind": "Reference",
              "text": "LanguageServiceParams",
              "canonicalReference": "@rainprotocol/rainlang!LanguageServiceParams:interface"
            },
            {
              "kind": "Content",
              "text": "): "
            },
            {
              "kind": "Reference",
              "text": "CompletionItem",
              "canonicalReference": "@rainprotocol/rainlang!~CompletionItem"
            },
            {
              "kind": "Content",
              "text": "[] | null"
            },
            {
              "kind": "Content",
              "text": ";"
            }
          ],
          "fileUrlPath": "dist/types/services/rainCompletion.d.ts",
          "returnTypeTokenRange": {
            "startIndex": 7,
            "endIndex": 9
          },
          "releaseTag": "Public",
          "overloadIndex": 2,
          "parameters": [
            {
              "parameterName": "document",
              "parameterTypeTokenRange": {
                "startIndex": 1,
                "endIndex": 2
              },
              "isOptional": false
            },
            {
              "parameterName": "position",
              "parameterTypeTokenRange": {
                "startIndex": 3,
                "endIndex": 4
              },
              "isOptional": false
            },
            {
              "parameterName": "setting",
              "parameterTypeTokenRange": {
                "startIndex": 5,
                "endIndex": 6
              },
              "isOptional": true
            }
          ],
          "name": "getRainCompletion"
        },
        {
          "kind": "Function",
          "canonicalReference": "@rainprotocol/rainlang!getRainDiagnostics:function(1)",
          "docComment": "/**\n * Provides diagnostics\n *\n * @param document - The TextDocument\n *\n * @param opmeta - The op meta\n *\n * @param setting - (optional) Language service params\n *\n * @returns Diagnostics promise\n *\n * @public\n */\n",
          "excerptTokens": [
            {
              "kind": "Content",
              "text": "export declare function getRainDiagnostics(document: "
            },
            {
              "kind": "Reference",
              "text": "TextDocument",
              "canonicalReference": "@rainprotocol/rainlang!~TextDocument"
            },
            {
              "kind": "Content",
              "text": ", opmeta: "
            },
            {
              "kind": "Reference",
              "text": "Uint8Array",
              "canonicalReference": "!Uint8Array:interface"
            },
            {
              "kind": "Content",
              "text": " | string"
            },
            {
              "kind": "Content",
              "text": ", setting?: "
            },
            {
              "kind": "Reference",
              "text": "LanguageServiceParams",
              "canonicalReference": "@rainprotocol/rainlang!LanguageServiceParams:interface"
            },
            {
              "kind": "Content",
              "text": "): "
            },
            {
              "kind": "Reference",
              "text": "Promise",
              "canonicalReference": "!Promise:interface"
            },
            {
              "kind": "Content",
              "text": "<"
            },
            {
              "kind": "Reference",
              "text": "Diagnostic",
              "canonicalReference": "@rainprotocol/rainlang!~Diagnostic"
            },
            {
              "kind": "Content",
              "text": "[]>"
            },
            {
              "kind": "Content",
              "text": ";"
            }
          ],
          "fileUrlPath": "dist/types/services/rainDiagnostics.d.ts",
          "returnTypeTokenRange": {
            "startIndex": 8,
            "endIndex": 12
          },
          "releaseTag": "Public",
          "overloadIndex": 1,
          "parameters": [
            {
              "parameterName": "document",
              "parameterTypeTokenRange": {
                "startIndex": 1,
                "endIndex": 2
              },
              "isOptional": false
            },
            {
              "parameterName": "opmeta",
              "parameterTypeTokenRange": {
                "startIndex": 3,
                "endIndex": 5
              },
              "isOptional": false
            },
            {
              "parameterName": "setting",
              "parameterTypeTokenRange": {
                "startIndex": 6,
                "endIndex": 7
              },
              "isOptional": true
            }
          ],
          "name": "getRainDiagnostics"
        },
        {
          "kind": "Function",
          "canonicalReference": "@rainprotocol/rainlang!getRainDiagnostics:function(2)",
          "docComment": "/**\n * Provides diagnostics\n *\n * @param document - The RainDocument\n *\n * @param setting - (optional) Language service params\n *\n * @returns Diagnostics promise\n *\n * @public\n */\n",
          "excerptTokens": [
            {
              "kind": "Content",
              "text": "export declare function getRainDiagnostics(document: "
            },
            {
              "kind": "Reference",
              "text": "RainDocument",
              "canonicalReference": "@rainprotocol/rainlang!RainDocument:class"
            },
            {
              "kind": "Content",
              "text": ", setting?: "
            },
            {
              "kind": "Reference",
              "text": "LanguageServiceParams",
              "canonicalReference": "@rainprotocol/rainlang!LanguageServiceParams:interface"
            },
            {
              "kind": "Content",
              "text": "): "
            },
            {
              "kind": "Reference",
              "text": "Promise",
              "canonicalReference": "!Promise:interface"
            },
            {
              "kind": "Content",
              "text": "<"
            },
            {
              "kind": "Reference",
              "text": "Diagnostic",
              "canonicalReference": "@rainprotocol/rainlang!~Diagnostic"
            },
            {
              "kind": "Content",
              "text": "[]>"
            },
            {
              "kind": "Content",
              "text": ";"
            }
          ],
          "fileUrlPath": "dist/types/services/rainDiagnostics.d.ts",
          "returnTypeTokenRange": {
            "startIndex": 5,
            "endIndex": 9
          },
          "releaseTag": "Public",
          "overloadIndex": 2,
          "parameters": [
            {
              "parameterName": "document",
              "parameterTypeTokenRange": {
                "startIndex": 1,
                "endIndex": 2
              },
              "isOptional": false
            },
            {
              "parameterName": "setting",
              "parameterTypeTokenRange": {
                "startIndex": 3,
                "endIndex": 4
              },
              "isOptional": true
            }
          ],
          "name": "getRainDiagnostics"
        },
        {
          "kind": "Function",
          "canonicalReference": "@rainprotocol/rainlang!getRainHover:function(1)",
          "docComment": "/**\n * Provides hover items\n *\n * @param document - The TextDocuemnt\n *\n * @param position - Position of the textDocument to get the completion items for\n *\n * @param opmeta - The op meta\n *\n * @param setting - (optional) Language service params\n *\n * @returns Promise of hover item and null if no item was available for that position\n *\n * @public\n */\n",
          "excerptTokens": [
            {
              "kind": "Content",
              "text": "export declare function getRainHover(document: "
            },
            {
              "kind": "Reference",
              "text": "TextDocument",
              "canonicalReference": "@rainprotocol/rainlang!~TextDocument"
            },
            {
              "kind": "Content",
              "text": ", position: "
            },
            {
              "kind": "Reference",
              "text": "Position",
              "canonicalReference": "@rainprotocol/rainlang!~Position"
            },
            {
              "kind": "Content",
              "text": ", opmeta: "
            },
            {
              "kind": "Reference",
              "text": "Uint8Array",
              "canonicalReference": "!Uint8Array:interface"
            },
            {
              "kind": "Content",
              "text": " | string"
            },
            {
              "kind": "Content",
              "text": ", setting?: "
            },
            {
              "kind": "Reference",
              "text": "LanguageServiceParams",
              "canonicalReference": "@rainprotocol/rainlang!LanguageServiceParams:interface"
            },
            {
              "kind": "Content",
              "text": "): "
            },
            {
              "kind": "Reference",
              "text": "Hover",
              "canonicalReference": "@rainprotocol/rainlang!~Hover"
            },
            {
              "kind": "Content",
              "text": " | null"
            },
            {
              "kind": "Content",
              "text": ";"
            }
          ],
          "fileUrlPath": "dist/types/services/rainHover.d.ts",
          "returnTypeTokenRange": {
            "startIndex": 10,
            "endIndex": 12
          },
          "releaseTag": "Public",
          "overloadIndex": 1,
          "parameters": [
            {
              "parameterName": "document",
              "parameterTypeTokenRange": {
                "startIndex": 1,
                "endIndex": 2
              },
              "isOptional": false
            },
            {
              "parameterName": "position",
              "parameterTypeTokenRange": {
                "startIndex": 3,
                "endIndex": 4
              },
              "isOptional": false
            },
            {
              "parameterName": "opmeta",
              "parameterTypeTokenRange": {
                "startIndex": 5,
                "endIndex": 7
              },
              "isOptional": false
            },
            {
              "parameterName": "setting",
              "parameterTypeTokenRange": {
                "startIndex": 8,
                "endIndex": 9
              },
              "isOptional": true
            }
          ],
          "name": "getRainHover"
        },
        {
          "kind": "Function",
          "canonicalReference": "@rainprotocol/rainlang!getRainHover:function(2)",
          "docComment": "/**\n * Provides hover items\n *\n * @param document - The RainDocument object instance\n *\n * @param position - Position of the textDocument to get the completion items for\n *\n * @param setting - (optional) Language service params\n *\n * @returns Promise of hover item and null if no item was available for that position\n *\n * @public\n */\n",
          "excerptTokens": [
            {
              "kind": "Content",
              "text": "export declare function getRainHover(document: "
            },
            {
              "kind": "Reference",
              "text": "RainDocument",
              "canonicalReference": "@rainprotocol/rainlang!RainDocument:class"
            },
            {
              "kind": "Content",
              "text": ", position: "
            },
            {
              "kind": "Reference",
              "text": "Position",
              "canonicalReference": "@rainprotocol/rainlang!~Position"
            },
            {
              "kind": "Content",
              "text": ", setting?: "
            },
            {
              "kind": "Reference",
              "text": "LanguageServiceParams",
              "canonicalReference": "@rainprotocol/rainlang!LanguageServiceParams:interface"
            },
            {
              "kind": "Content",
              "text": "): "
            },
            {
              "kind": "Reference",
              "text": "Hover",
              "canonicalReference": "@rainprotocol/rainlang!~Hover"
            },
            {
              "kind": "Content",
              "text": " | null"
            },
            {
              "kind": "Content",
              "text": ";"
            }
          ],
          "fileUrlPath": "dist/types/services/rainHover.d.ts",
          "returnTypeTokenRange": {
            "startIndex": 7,
            "endIndex": 9
          },
          "releaseTag": "Public",
          "overloadIndex": 2,
          "parameters": [
            {
              "parameterName": "document",
              "parameterTypeTokenRange": {
                "startIndex": 1,
                "endIndex": 2
              },
              "isOptional": false
            },
            {
              "parameterName": "position",
              "parameterTypeTokenRange": {
                "startIndex": 3,
                "endIndex": 4
              },
              "isOptional": false
            },
            {
              "parameterName": "setting",
              "parameterTypeTokenRange": {
                "startIndex": 5,
                "endIndex": 6
              },
              "isOptional": true
            }
          ],
          "name": "getRainHover"
        },
        {
          "kind": "Variable",
          "canonicalReference": "@rainprotocol/rainlang!hexlify:var",
          "docComment": "/**\n * ethers hexlify\n *\n * @public\n */\n",
          "excerptTokens": [
            {
              "kind": "Content",
              "text": "hexlify: "
            },
            {
              "kind": "Content",
              "text": "typeof "
            },
            {
              "kind": "Reference",
              "text": "utils.hexlify",
              "canonicalReference": "@ethersproject/bytes!hexlify:function"
            }
          ],
          "fileUrlPath": "dist/types/utils.d.ts",
          "isReadonly": true,
          "releaseTag": "Public",
          "name": "hexlify",
          "variableTypeTokenRange": {
            "startIndex": 1,
            "endIndex": 3
          }
        },
        {
          "kind": "Variable",
          "canonicalReference": "@rainprotocol/rainlang!hexZeroPad:var",
          "docComment": "/**\n * ethers hexZeroPad\n *\n * @public\n */\n",
          "excerptTokens": [
            {
              "kind": "Content",
              "text": "hexZeroPad: "
            },
            {
              "kind": "Content",
              "text": "typeof "
            },
            {
              "kind": "Reference",
              "text": "utils.hexZeroPad",
              "canonicalReference": "@ethersproject/bytes!hexZeroPad:function"
            }
          ],
          "fileUrlPath": "dist/types/utils.d.ts",
          "isReadonly": true,
          "releaseTag": "Public",
          "name": "hexZeroPad",
          "variableTypeTokenRange": {
            "startIndex": 1,
            "endIndex": 3
          }
        },
        {
<<<<<<< HEAD
=======
          "kind": "TypeAlias",
          "canonicalReference": "@rainprotocol/rainlang!InputArgs:type",
          "docComment": "/**\n * Data type for input argguments\n *\n * @public\n */\n",
          "excerptTokens": [
            {
              "kind": "Content",
              "text": "export type InputArgs = "
            },
            {
              "kind": "Content",
              "text": "{\n    parameters: {\n        name: string;\n        desc?: string;\n        spread?: boolean;\n    }[];\n    bits?: [number, number];\n    computation?: string;\n}"
            },
            {
              "kind": "Content",
              "text": ";"
            }
          ],
          "fileUrlPath": "dist/types/parser/opMetaTypes.d.ts",
          "releaseTag": "Public",
          "name": "InputArgs",
          "typeTokenRange": {
            "startIndex": 1,
            "endIndex": 2
          }
        },
        {
          "kind": "TypeAlias",
          "canonicalReference": "@rainprotocol/rainlang!InputMeta:type",
          "docComment": "/**\n * Data type of opcode's inputs that determines the number of inputs an opcode has and provide information about them\n *\n * @public\n */\n",
          "excerptTokens": [
            {
              "kind": "Content",
              "text": "export type InputMeta = "
            },
            {
              "kind": "Content",
              "text": "0 | "
            },
            {
              "kind": "Reference",
              "text": "InputArgs",
              "canonicalReference": "@rainprotocol/rainlang!InputArgs:type"
            },
            {
              "kind": "Content",
              "text": ";"
            }
          ],
          "fileUrlPath": "dist/types/parser/opMetaTypes.d.ts",
          "releaseTag": "Public",
          "name": "InputMeta",
          "typeTokenRange": {
            "startIndex": 1,
            "endIndex": 3
          }
        },
        {
>>>>>>> 758a0f4e
          "kind": "Function",
          "canonicalReference": "@rainprotocol/rainlang!isBigNumberish:function(1)",
          "docComment": "/**\n * function to check if the a value is of type BigNumberish, from EthersJS library\n *\n * @param value - the value to check\n *\n * @returns boolean\n *\n * @public\n */\n",
          "excerptTokens": [
            {
              "kind": "Content",
              "text": "export declare function isBigNumberish(value: "
            },
            {
              "kind": "Content",
              "text": "any"
            },
            {
              "kind": "Content",
              "text": "): "
            },
            {
              "kind": "Content",
              "text": "boolean"
            },
            {
              "kind": "Content",
              "text": ";"
            }
          ],
          "fileUrlPath": "dist/types/utils.d.ts",
          "returnTypeTokenRange": {
            "startIndex": 3,
            "endIndex": 4
          },
          "releaseTag": "Public",
          "overloadIndex": 1,
          "parameters": [
            {
              "parameterName": "value",
              "parameterTypeTokenRange": {
                "startIndex": 1,
                "endIndex": 2
              },
              "isOptional": false
            }
          ],
          "name": "isBigNumberish"
        },
        {
          "kind": "Variable",
          "canonicalReference": "@rainprotocol/rainlang!isBytes:var",
          "docComment": "/**\n * ethers isBytes\n *\n * @public\n */\n",
          "excerptTokens": [
            {
              "kind": "Content",
              "text": "isBytes: "
            },
            {
              "kind": "Content",
              "text": "typeof "
            },
            {
              "kind": "Reference",
              "text": "utils.isBytes",
              "canonicalReference": "@ethersproject/bytes!isBytes:function"
            }
          ],
          "fileUrlPath": "dist/types/utils.d.ts",
          "isReadonly": true,
          "releaseTag": "Public",
          "name": "isBytes",
          "variableTypeTokenRange": {
            "startIndex": 1,
            "endIndex": 3
          }
        },
        {
          "kind": "Variable",
          "canonicalReference": "@rainprotocol/rainlang!isBytesLike:var",
          "docComment": "/**\n * ethers isBytesLike\n *\n * @public\n */\n",
          "excerptTokens": [
            {
              "kind": "Content",
              "text": "isBytesLike: "
            },
            {
              "kind": "Content",
              "text": "typeof "
            },
            {
              "kind": "Reference",
              "text": "utils.isBytesLike",
              "canonicalReference": "@ethersproject/bytes!isBytesLike:function"
            }
          ],
          "fileUrlPath": "dist/types/utils.d.ts",
          "isReadonly": true,
          "releaseTag": "Public",
          "name": "isBytesLike",
          "variableTypeTokenRange": {
            "startIndex": 1,
            "endIndex": 3
          }
        },
        {
          "kind": "Variable",
          "canonicalReference": "@rainprotocol/rainlang!isHexString:var",
          "docComment": "/**\n * ethers isHexString\n *\n * @public\n */\n",
          "excerptTokens": [
            {
              "kind": "Content",
              "text": "isHexString: "
            },
            {
              "kind": "Content",
              "text": "typeof "
            },
            {
              "kind": "Reference",
              "text": "utils.isHexString",
              "canonicalReference": "@ethersproject/bytes!isHexString:function"
            }
          ],
          "fileUrlPath": "dist/types/utils.d.ts",
          "isReadonly": true,
          "releaseTag": "Public",
          "name": "isHexString",
          "variableTypeTokenRange": {
            "startIndex": 1,
            "endIndex": 3
          }
        },
        {
          "kind": "Interface",
          "canonicalReference": "@rainprotocol/rainlang!LanguageService:interface",
          "docComment": "/**\n * Interface for Rain language services\n *\n * @public\n */\n",
          "excerptTokens": [
            {
              "kind": "Content",
              "text": "export interface LanguageService "
            }
          ],
          "fileUrlPath": "dist/types/rainLanguageService.d.ts",
          "releaseTag": "Public",
          "name": "LanguageService",
          "preserveMemberOrder": false,
          "members": [
            {
              "kind": "MethodSignature",
              "canonicalReference": "@rainprotocol/rainlang!LanguageService#doComplete:member(1)",
              "docComment": "",
              "excerptTokens": [
                {
                  "kind": "Content",
                  "text": "doComplete(textDocument: "
                },
                {
                  "kind": "Reference",
                  "text": "TextDocument",
                  "canonicalReference": "@rainprotocol/rainlang!~TextDocument"
                },
                {
                  "kind": "Content",
                  "text": ", position: "
                },
                {
                  "kind": "Reference",
                  "text": "Position",
                  "canonicalReference": "@rainprotocol/rainlang!~Position"
                },
                {
                  "kind": "Content",
                  "text": ", opmeta?: "
                },
                {
                  "kind": "Reference",
                  "text": "Uint8Array",
                  "canonicalReference": "!Uint8Array:interface"
                },
                {
                  "kind": "Content",
                  "text": " | string"
                },
                {
                  "kind": "Content",
                  "text": ", setting?: "
                },
                {
                  "kind": "Reference",
                  "text": "LanguageServiceParams",
                  "canonicalReference": "@rainprotocol/rainlang!LanguageServiceParams:interface"
                },
                {
                  "kind": "Content",
                  "text": "): "
                },
                {
                  "kind": "Reference",
                  "text": "CompletionItem",
                  "canonicalReference": "@rainprotocol/rainlang!~CompletionItem"
                },
                {
                  "kind": "Content",
                  "text": "[] | null"
                },
                {
                  "kind": "Content",
                  "text": ";"
                }
              ],
              "isOptional": false,
              "returnTypeTokenRange": {
                "startIndex": 10,
                "endIndex": 12
              },
              "releaseTag": "Public",
              "overloadIndex": 1,
              "parameters": [
                {
                  "parameterName": "textDocument",
                  "parameterTypeTokenRange": {
                    "startIndex": 1,
                    "endIndex": 2
                  },
                  "isOptional": false
                },
                {
                  "parameterName": "position",
                  "parameterTypeTokenRange": {
                    "startIndex": 3,
                    "endIndex": 4
                  },
                  "isOptional": false
                },
                {
                  "parameterName": "opmeta",
                  "parameterTypeTokenRange": {
                    "startIndex": 5,
                    "endIndex": 7
                  },
                  "isOptional": true
                },
                {
                  "parameterName": "setting",
                  "parameterTypeTokenRange": {
                    "startIndex": 8,
                    "endIndex": 9
                  },
                  "isOptional": true
                }
              ],
              "name": "doComplete"
            },
            {
              "kind": "MethodSignature",
              "canonicalReference": "@rainprotocol/rainlang!LanguageService#doHover:member(1)",
              "docComment": "",
              "excerptTokens": [
                {
                  "kind": "Content",
                  "text": "doHover(textDocument: "
                },
                {
                  "kind": "Reference",
                  "text": "TextDocument",
                  "canonicalReference": "@rainprotocol/rainlang!~TextDocument"
                },
                {
                  "kind": "Content",
                  "text": ", position: "
                },
                {
                  "kind": "Reference",
                  "text": "Position",
                  "canonicalReference": "@rainprotocol/rainlang!~Position"
                },
                {
                  "kind": "Content",
                  "text": ", opmeta?: "
                },
                {
                  "kind": "Reference",
                  "text": "Uint8Array",
                  "canonicalReference": "!Uint8Array:interface"
                },
                {
                  "kind": "Content",
                  "text": " | string"
                },
                {
                  "kind": "Content",
                  "text": ", setting?: "
                },
                {
                  "kind": "Reference",
                  "text": "LanguageServiceParams",
                  "canonicalReference": "@rainprotocol/rainlang!LanguageServiceParams:interface"
                },
                {
                  "kind": "Content",
                  "text": "): "
                },
                {
                  "kind": "Reference",
                  "text": "Hover",
                  "canonicalReference": "@rainprotocol/rainlang!~Hover"
                },
                {
                  "kind": "Content",
                  "text": " | null"
                },
                {
                  "kind": "Content",
                  "text": ";"
                }
              ],
              "isOptional": false,
              "returnTypeTokenRange": {
                "startIndex": 10,
                "endIndex": 12
              },
              "releaseTag": "Public",
              "overloadIndex": 1,
              "parameters": [
                {
                  "parameterName": "textDocument",
                  "parameterTypeTokenRange": {
                    "startIndex": 1,
                    "endIndex": 2
                  },
                  "isOptional": false
                },
                {
                  "parameterName": "position",
                  "parameterTypeTokenRange": {
                    "startIndex": 3,
                    "endIndex": 4
                  },
                  "isOptional": false
                },
                {
                  "parameterName": "opmeta",
                  "parameterTypeTokenRange": {
                    "startIndex": 5,
                    "endIndex": 7
                  },
                  "isOptional": true
                },
                {
                  "parameterName": "setting",
                  "parameterTypeTokenRange": {
                    "startIndex": 8,
                    "endIndex": 9
                  },
                  "isOptional": true
                }
              ],
              "name": "doHover"
            },
            {
              "kind": "MethodSignature",
              "canonicalReference": "@rainprotocol/rainlang!LanguageService#doValidation:member(1)",
              "docComment": "",
              "excerptTokens": [
                {
                  "kind": "Content",
                  "text": "doValidation(textDocument: "
                },
                {
                  "kind": "Reference",
                  "text": "TextDocument",
                  "canonicalReference": "@rainprotocol/rainlang!~TextDocument"
                },
                {
                  "kind": "Content",
                  "text": ", opmeta?: "
                },
                {
                  "kind": "Reference",
                  "text": "Uint8Array",
                  "canonicalReference": "!Uint8Array:interface"
                },
                {
                  "kind": "Content",
                  "text": " | string"
                },
                {
                  "kind": "Content",
                  "text": ", setting?: "
                },
                {
                  "kind": "Reference",
                  "text": "LanguageServiceParams",
                  "canonicalReference": "@rainprotocol/rainlang!LanguageServiceParams:interface"
                },
                {
                  "kind": "Content",
                  "text": "): "
                },
                {
                  "kind": "Reference",
                  "text": "Promise",
                  "canonicalReference": "!Promise:interface"
                },
                {
                  "kind": "Content",
                  "text": "<"
                },
                {
                  "kind": "Reference",
                  "text": "Diagnostic",
                  "canonicalReference": "@rainprotocol/rainlang!~Diagnostic"
                },
                {
                  "kind": "Content",
                  "text": "[]>"
                },
                {
                  "kind": "Content",
                  "text": ";"
                }
              ],
              "isOptional": false,
              "returnTypeTokenRange": {
                "startIndex": 8,
                "endIndex": 12
              },
              "releaseTag": "Public",
              "overloadIndex": 1,
              "parameters": [
                {
                  "parameterName": "textDocument",
                  "parameterTypeTokenRange": {
                    "startIndex": 1,
                    "endIndex": 2
                  },
                  "isOptional": false
                },
                {
                  "parameterName": "opmeta",
                  "parameterTypeTokenRange": {
                    "startIndex": 3,
                    "endIndex": 5
                  },
                  "isOptional": true
                },
                {
                  "parameterName": "setting",
                  "parameterTypeTokenRange": {
                    "startIndex": 6,
                    "endIndex": 7
                  },
                  "isOptional": true
                }
              ],
              "name": "doValidation"
            },
            {
              "kind": "MethodSignature",
              "canonicalReference": "@rainprotocol/rainlang!LanguageService#newRainDocument:member(1)",
              "docComment": "",
              "excerptTokens": [
                {
                  "kind": "Content",
                  "text": "newRainDocument(textDocument: "
                },
                {
                  "kind": "Reference",
                  "text": "TextDocument",
                  "canonicalReference": "@rainprotocol/rainlang!~TextDocument"
                },
                {
                  "kind": "Content",
                  "text": ", opmeta: "
                },
                {
                  "kind": "Reference",
                  "text": "Uint8Array",
                  "canonicalReference": "!Uint8Array:interface"
                },
                {
                  "kind": "Content",
                  "text": " | string"
                },
                {
                  "kind": "Content",
                  "text": "): "
                },
                {
                  "kind": "Reference",
                  "text": "RainDocument",
                  "canonicalReference": "@rainprotocol/rainlang!RainDocument:class"
                },
                {
                  "kind": "Content",
                  "text": ";"
                }
              ],
              "isOptional": false,
              "returnTypeTokenRange": {
                "startIndex": 6,
                "endIndex": 7
              },
              "releaseTag": "Public",
              "overloadIndex": 1,
              "parameters": [
                {
                  "parameterName": "textDocument",
                  "parameterTypeTokenRange": {
                    "startIndex": 1,
                    "endIndex": 2
                  },
                  "isOptional": false
                },
                {
                  "parameterName": "opmeta",
                  "parameterTypeTokenRange": {
                    "startIndex": 3,
                    "endIndex": 5
                  },
                  "isOptional": false
                }
              ],
              "name": "newRainDocument"
            },
            {
              "kind": "MethodSignature",
              "canonicalReference": "@rainprotocol/rainlang!LanguageService#parseRainDocument:member(1)",
              "docComment": "",
              "excerptTokens": [
                {
                  "kind": "Content",
                  "text": "parseRainDocument(textDocument: "
                },
                {
                  "kind": "Reference",
                  "text": "TextDocument",
                  "canonicalReference": "@rainprotocol/rainlang!~TextDocument"
                },
                {
                  "kind": "Content",
                  "text": ", opmeta?: "
                },
                {
                  "kind": "Reference",
                  "text": "Uint8Array",
                  "canonicalReference": "!Uint8Array:interface"
                },
                {
                  "kind": "Content",
                  "text": " | string"
                },
                {
                  "kind": "Content",
                  "text": "): "
                },
                {
                  "kind": "Reference",
                  "text": "RainDocumentResult",
                  "canonicalReference": "@rainprotocol/rainlang!RainDocumentResult:type"
                },
                {
                  "kind": "Content",
                  "text": ";"
                }
              ],
              "isOptional": false,
              "returnTypeTokenRange": {
                "startIndex": 6,
                "endIndex": 7
              },
              "releaseTag": "Public",
              "overloadIndex": 1,
              "parameters": [
                {
                  "parameterName": "textDocument",
                  "parameterTypeTokenRange": {
                    "startIndex": 1,
                    "endIndex": 2
                  },
                  "isOptional": false
                },
                {
                  "parameterName": "opmeta",
                  "parameterTypeTokenRange": {
                    "startIndex": 3,
                    "endIndex": 5
                  },
                  "isOptional": true
                }
              ],
              "name": "parseRainDocument"
            },
            {
              "kind": "PropertySignature",
              "canonicalReference": "@rainprotocol/rainlang!LanguageService#rainDocuments:member",
              "docComment": "",
              "excerptTokens": [
                {
                  "kind": "Content",
                  "text": "rainDocuments: "
                },
                {
                  "kind": "Reference",
                  "text": "Map",
                  "canonicalReference": "!Map:interface"
                },
                {
                  "kind": "Content",
                  "text": "<string, "
                },
                {
                  "kind": "Reference",
                  "text": "RainDocument",
                  "canonicalReference": "@rainprotocol/rainlang!RainDocument:class"
                },
                {
                  "kind": "Content",
                  "text": ">"
                },
                {
                  "kind": "Content",
                  "text": ";"
                }
              ],
              "isReadonly": false,
              "isOptional": false,
              "releaseTag": "Public",
              "name": "rainDocuments",
              "propertyTypeTokenRange": {
                "startIndex": 1,
                "endIndex": 5
              }
            }
          ],
          "extendsTokenRanges": []
        },
        {
          "kind": "Interface",
          "canonicalReference": "@rainprotocol/rainlang!LanguageServiceParams:interface",
          "docComment": "/**\n * Parameters for initiating Language Services\n *\n * @public\n */\n",
          "excerptTokens": [
            {
              "kind": "Content",
              "text": "export interface LanguageServiceParams "
            }
          ],
          "fileUrlPath": "dist/types/rainLanguageTypes.d.ts",
          "releaseTag": "Public",
          "name": "LanguageServiceParams",
          "preserveMemberOrder": false,
          "members": [
            {
              "kind": "PropertySignature",
              "canonicalReference": "@rainprotocol/rainlang!LanguageServiceParams#clientCapabilities:member",
              "docComment": "/**\n * Describes the LSP capabilities the client supports.\n */\n",
              "excerptTokens": [
                {
                  "kind": "Content",
                  "text": "clientCapabilities?: "
                },
                {
                  "kind": "Reference",
                  "text": "ClientCapabilities",
                  "canonicalReference": "@rainprotocol/rainlang!ClientCapabilities:interface"
                },
                {
                  "kind": "Content",
                  "text": ";"
                }
              ],
              "isReadonly": false,
              "isOptional": true,
              "releaseTag": "Public",
              "name": "clientCapabilities",
              "propertyTypeTokenRange": {
                "startIndex": 1,
                "endIndex": 2
              }
            }
          ],
          "extendsTokenRanges": []
        },
        {
<<<<<<< HEAD
=======
          "kind": "Variable",
          "canonicalReference": "@rainprotocol/rainlang!MAGIC_NUMBERS:var",
          "docComment": "/**\n * Magic numbers used to identify Rain documents. This use `BigInt` with their literal numbers.\n *\n * See more abour Magic numbers: https://github.com/rainprotocol/metadata-spec/blob/main/README.md\n *\n * @public\n */\n",
          "excerptTokens": [
            {
              "kind": "Content",
              "text": "MAGIC_NUMBERS: "
            },
            {
              "kind": "Content",
              "text": "{\n    RAIN_META_DOCUMENT: bigint;\n    SOLIDITY_ABIV2: bigint;\n    OPS_META_V1: bigint;\n    CONTRACT_META_V1: bigint;\n}"
            }
          ],
          "fileUrlPath": "dist/types/utils.d.ts",
          "isReadonly": true,
          "releaseTag": "Public",
          "name": "MAGIC_NUMBERS",
          "variableTypeTokenRange": {
            "startIndex": 1,
            "endIndex": 2
          }
        },
        {
>>>>>>> 758a0f4e
          "kind": "Function",
          "canonicalReference": "@rainprotocol/rainlang!mapToRecord:function(1)",
          "docComment": "/**\n * Conver a Map to a equivelant Record (a key/value pair object). Map keys must be of type acceptable by Record constructor, which are string, number or symbol.\n *\n * @param map - The Map to conver to Record\n *\n * @param properties - (optional) properties to pick from the second item of the Map's elements.\n *\n * @returns a new Record from Map\n *\n * @public\n */\n",
          "excerptTokens": [
            {
              "kind": "Content",
              "text": "export declare function mapToRecord<K extends "
            },
            {
              "kind": "Content",
              "text": "string | number | symbol"
            },
            {
              "kind": "Content",
              "text": ">(map: "
            },
            {
              "kind": "Reference",
              "text": "Map",
              "canonicalReference": "!Map:interface"
            },
            {
              "kind": "Content",
              "text": "<K, any>"
            },
            {
              "kind": "Content",
              "text": ", properties?: "
            },
            {
              "kind": "Content",
              "text": "string[]"
            },
            {
              "kind": "Content",
              "text": "): "
            },
            {
              "kind": "Reference",
              "text": "Record",
              "canonicalReference": "!Record:type"
            },
            {
              "kind": "Content",
              "text": "<K, any>"
            },
            {
              "kind": "Content",
              "text": ";"
            }
          ],
          "fileUrlPath": "dist/types/utils.d.ts",
          "returnTypeTokenRange": {
            "startIndex": 8,
            "endIndex": 10
          },
          "releaseTag": "Public",
          "overloadIndex": 1,
          "parameters": [
            {
              "parameterName": "map",
              "parameterTypeTokenRange": {
                "startIndex": 3,
                "endIndex": 5
              },
              "isOptional": false
            },
            {
              "parameterName": "properties",
              "parameterTypeTokenRange": {
                "startIndex": 6,
                "endIndex": 7
              },
              "isOptional": true
            }
          ],
          "typeParameters": [
            {
              "typeParameterName": "K",
              "constraintTokenRange": {
                "startIndex": 1,
                "endIndex": 2
              },
              "defaultTypeTokenRange": {
                "startIndex": 0,
                "endIndex": 0
              }
            }
          ],
          "name": "mapToRecord"
        },
        {
          "kind": "Function",
          "canonicalReference": "@rainprotocol/rainlang!memoryOperand:function(1)",
          "docComment": "/**\n * Constructs operand for standard STATE opecode\n *\n * @param type - Type of the opcode, either 'stack' or 'constant'\n *\n * @param offset - the position of the item in respect to its type\n *\n * @public\n */\n",
          "excerptTokens": [
            {
              "kind": "Content",
              "text": "export declare function memoryOperand(offset: "
            },
            {
              "kind": "Content",
              "text": "number"
            },
            {
              "kind": "Content",
              "text": ", type: "
            },
            {
              "kind": "Content",
              "text": "number"
            },
            {
              "kind": "Content",
              "text": "): "
            },
            {
              "kind": "Content",
              "text": "number"
            },
            {
              "kind": "Content",
              "text": ";"
            }
          ],
          "fileUrlPath": "dist/types/utils.d.ts",
          "returnTypeTokenRange": {
            "startIndex": 5,
            "endIndex": 6
          },
          "releaseTag": "Public",
          "overloadIndex": 1,
          "parameters": [
            {
              "parameterName": "offset",
              "parameterTypeTokenRange": {
                "startIndex": 1,
                "endIndex": 2
              },
              "isOptional": false
            },
            {
              "parameterName": "type",
              "parameterTypeTokenRange": {
                "startIndex": 3,
                "endIndex": 4
              },
              "isOptional": false
            }
          ],
          "name": "memoryOperand"
        },
        {
          "kind": "Enum",
          "canonicalReference": "@rainprotocol/rainlang!MemoryType:enum",
          "docComment": "/**\n * Type for read-memory opcode\n *\n * @public\n */\n",
          "excerptTokens": [
            {
              "kind": "Content",
              "text": "export declare enum MemoryType "
            }
          ],
          "fileUrlPath": "dist/types/parser/rainParserTypes.d.ts",
          "releaseTag": "Public",
          "name": "MemoryType",
          "preserveMemberOrder": false,
          "members": [
            {
              "kind": "EnumMember",
              "canonicalReference": "@rainprotocol/rainlang!MemoryType.Constant:member",
              "docComment": "",
              "excerptTokens": [
                {
                  "kind": "Content",
                  "text": "Constant = "
                },
                {
                  "kind": "Content",
                  "text": "1"
                }
              ],
              "initializerTokenRange": {
                "startIndex": 1,
                "endIndex": 2
              },
              "releaseTag": "Public",
              "name": "Constant"
            },
            {
              "kind": "EnumMember",
              "canonicalReference": "@rainprotocol/rainlang!MemoryType.Stack:member",
              "docComment": "",
              "excerptTokens": [
                {
                  "kind": "Content",
                  "text": "Stack = "
                },
                {
                  "kind": "Content",
                  "text": "0"
                }
              ],
              "initializerTokenRange": {
                "startIndex": 1,
                "endIndex": 2
              },
              "releaseTag": "Public",
              "name": "Stack"
            }
          ]
        },
        {
          "kind": "Variable",
<<<<<<< HEAD
=======
          "canonicalReference": "@rainprotocol/rainlang!metaFromBytes:var",
          "docComment": "/**\n * Decompress and convert bytes to meta\n *\n * @param bytes - Bytes to decompress and convert to json\n *\n * @param schema - Json schema to validate as object (JSON.parsed) or stringified format\n *\n * @returns meta content as object\n *\n * @public\n */\n",
          "excerptTokens": [
            {
              "kind": "Content",
              "text": "metaFromBytes: "
            },
            {
              "kind": "Content",
              "text": "(bytes: "
            },
            {
              "kind": "Reference",
              "text": "BytesLike",
              "canonicalReference": "@ethersproject/bytes!BytesLike:type"
            },
            {
              "kind": "Content",
              "text": ", schema: object | string) => any"
            }
          ],
          "fileUrlPath": "dist/types/utils.d.ts",
          "isReadonly": true,
          "releaseTag": "Public",
          "name": "metaFromBytes",
          "variableTypeTokenRange": {
            "startIndex": 1,
            "endIndex": 4
          }
        },
        {
          "kind": "Variable",
>>>>>>> 758a0f4e
          "canonicalReference": "@rainprotocol/rainlang!op:var",
          "docComment": "/**\n * Converts an opcode and operand to bytes, and returns their concatenation.\n *\n * @param code - the opcode\n *\n * @param erand - the operand, currently limited to 1 byte (defaults to 0)\n *\n * @public\n */\n",
          "excerptTokens": [
            {
              "kind": "Content",
              "text": "op: "
            },
            {
              "kind": "Content",
              "text": "(code: number, erand?: number | "
            },
            {
              "kind": "Reference",
              "text": "BytesLike",
              "canonicalReference": "@ethersproject/bytes!BytesLike:type"
            },
            {
              "kind": "Content",
              "text": " | "
            },
            {
              "kind": "Reference",
              "text": "utils.Hexable",
              "canonicalReference": "@ethersproject/bytes!Hexable:interface"
            },
            {
              "kind": "Content",
              "text": ") => "
            },
            {
              "kind": "Reference",
              "text": "Uint8Array",
              "canonicalReference": "!Uint8Array:interface"
            }
          ],
          "fileUrlPath": "dist/types/utils.d.ts",
          "isReadonly": true,
          "releaseTag": "Public",
          "name": "op",
          "variableTypeTokenRange": {
            "startIndex": 1,
            "endIndex": 7
          }
        },
        {
<<<<<<< HEAD
=======
          "kind": "TypeAlias",
          "canonicalReference": "@rainprotocol/rainlang!OperandArgs:type",
          "docComment": "/**\n * Data type for computed operand that consists of some arguments\n *\n * @public\n */\n",
          "excerptTokens": [
            {
              "kind": "Content",
              "text": "export type OperandArgs = "
            },
            {
              "kind": "Content",
              "text": "{\n    bits: [number, number];\n    name: \"inputs\" | string;\n    desc?: string;\n    computation?: string;\n    validRange?: ([number] | [number, number])[];\n}[]"
            },
            {
              "kind": "Content",
              "text": ";"
            }
          ],
          "fileUrlPath": "dist/types/parser/opMetaTypes.d.ts",
          "releaseTag": "Public",
          "name": "OperandArgs",
          "typeTokenRange": {
            "startIndex": 1,
            "endIndex": 2
          }
        },
        {
          "kind": "TypeAlias",
          "canonicalReference": "@rainprotocol/rainlang!OperandMeta:type",
          "docComment": "/**\n * Data type of operand arguments, used only for non-constant operands\n *\n * @public\n */\n",
          "excerptTokens": [
            {
              "kind": "Content",
              "text": "export type OperandMeta = "
            },
            {
              "kind": "Content",
              "text": "0 | "
            },
            {
              "kind": "Reference",
              "text": "OperandArgs",
              "canonicalReference": "@rainprotocol/rainlang!OperandArgs:type"
            },
            {
              "kind": "Content",
              "text": ";"
            }
          ],
          "fileUrlPath": "dist/types/parser/opMetaTypes.d.ts",
          "releaseTag": "Public",
          "name": "OperandMeta",
          "typeTokenRange": {
            "startIndex": 1,
            "endIndex": 3
          }
        },
        {
          "kind": "TypeAlias",
          "canonicalReference": "@rainprotocol/rainlang!OpMeta:type",
          "docComment": "/**\n * Type Definitions for opcodes metadata used by RainLang.\n *\n * @public\n */\n",
          "excerptTokens": [
            {
              "kind": "Content",
              "text": "export type OpMeta = "
            },
            {
              "kind": "Content",
              "text": "{\n    name: string;\n    desc: string;\n    operand: "
            },
            {
              "kind": "Reference",
              "text": "OperandMeta",
              "canonicalReference": "@rainprotocol/rainlang!OperandMeta:type"
            },
            {
              "kind": "Content",
              "text": ";\n    inputs: "
            },
            {
              "kind": "Reference",
              "text": "InputMeta",
              "canonicalReference": "@rainprotocol/rainlang!InputMeta:type"
            },
            {
              "kind": "Content",
              "text": ";\n    outputs: "
            },
            {
              "kind": "Reference",
              "text": "OutputMeta",
              "canonicalReference": "@rainprotocol/rainlang!OutputMeta:type"
            },
            {
              "kind": "Content",
              "text": ";\n    aliases?: string[];\n}"
            },
            {
              "kind": "Content",
              "text": ";"
            }
          ],
          "fileUrlPath": "dist/types/parser/opMetaTypes.d.ts",
          "releaseTag": "Public",
          "name": "OpMeta",
          "typeTokenRange": {
            "startIndex": 1,
            "endIndex": 8
          }
        },
        {
          "kind": "Variable",
          "canonicalReference": "@rainprotocol/rainlang!OpMetaSchema:var",
          "docComment": "/**\n * op meta schema used for validation\n *\n * @public\n */\n",
          "excerptTokens": [
            {
              "kind": "Content",
              "text": "OpMetaSchema: "
            },
            {
              "kind": "Content",
              "text": "{\n    $schema: string;\n    $ref: string;\n    $comment: string;\n    definitions: {\n        OpMeta: {\n            type: string;\n            properties: {\n                name: {\n                    type: string;\n                    title: string;\n                    description: string;\n                    pattern: string;\n                };\n                desc: {\n                    type: string;\n                    title: string;\n                    description: string;\n                };\n                operand: {\n                    anyOf: ({\n                        type: string;\n                        const: number;\n                        $ref?: undefined;\n                    } | {\n                        $ref: string;\n                        type?: undefined;\n                        const?: undefined;\n                    })[];\n                    title: string;\n                    description: string;\n                };\n                inputs: {\n                    $ref: string;\n                    title: string;\n                    description: string;\n                };\n                outputs: {\n                    $ref: string;\n                    title: string;\n                    description: string;\n                };\n                aliases: {\n                    type: string;\n                    items: {\n                        type: string;\n                        pattern: string;\n                    };\n                    title: string;\n                    description: string;\n                };\n            };\n            required: string[];\n            additionalProperties: boolean;\n            title: string;\n            description: string;\n        };\n        OperandArgs: {\n            type: string;\n            items: {\n                type: string;\n                properties: {\n                    bits: {\n                        type: string;\n                        items: {\n                            type: string;\n                            minimum: number;\n                            maximum: number;\n                        };\n                        minItems: number;\n                        maxItems: number;\n                        title: string;\n                        description: string;\n                    };\n                    name: {\n                        type: string;\n                        title: string;\n                        description: string;\n                        pattern: string;\n                    };\n                    desc: {\n                        type: string;\n                        title: string;\n                        description: string;\n                    };\n                    computation: {\n                        type: string;\n                        title: string;\n                        description: string;\n                    };\n                    validRange: {\n                        type: string;\n                        items: {\n                            anyOf: {\n                                type: string;\n                                items: {\n                                    type: string;\n                                    minimum: number;\n                                    maximum: number;\n                                };\n                                minItems: number;\n                                maxItems: number;\n                            }[];\n                        };\n                        title: string;\n                        description: string;\n                    };\n                };\n                required: string[];\n                additionalProperties: boolean;\n            };\n            minItems: number;\n        };\n        InputMeta: {\n            anyOf: ({\n                type: string;\n                const: number;\n                properties?: undefined;\n                required?: undefined;\n                additionalProperties?: undefined;\n            } | {\n                type: string;\n                properties: {\n                    parameters: {\n                        type: string;\n                        items: {\n                            type: string;\n                            properties: {\n                                name: {\n                                    type: string;\n                                    title: string;\n                                    description: string;\n                                    pattern: string;\n                                };\n                                desc: {\n                                    type: string;\n                                    title: string;\n                                    description: string;\n                                };\n                                spread: {\n                                    type: string;\n                                    title: string;\n                                    description: string;\n                                };\n                            };\n                            required: string[];\n                            additionalProperties: boolean;\n                        };\n                        title: string;\n                        description: string;\n                    };\n                    bits: {\n                        type: string;\n                        items: {\n                            type: string;\n                            minimum: number;\n                            maximum: number;\n                        };\n                        minItems: number;\n                        maxItems: number;\n                        title: string;\n                        description: string;\n                    };\n                    computation: {\n                        type: string;\n                        title: string;\n                        description: string;\n                    };\n                };\n                required: string[];\n                additionalProperties: boolean;\n                const?: undefined;\n            })[];\n        };\n        OutputMeta: {\n            anyOf: ({\n                type: string;\n                minimum: number;\n                properties?: undefined;\n                additionalProperties?: undefined;\n            } | {\n                type: string;\n                properties: {\n                    bits: {\n                        type: string;\n                        items: {\n                            type: string;\n                            minimum: number;\n                            maximum: number;\n                        };\n                        minItems: number;\n                        maxItems: number;\n                        title: string;\n                        description: string;\n                    };\n                    computation: {\n                        type: string;\n                        title: string;\n                        description: string;\n                    };\n                };\n                additionalProperties: boolean;\n                minimum?: undefined;\n            })[];\n        };\n    };\n}"
            }
          ],
          "fileUrlPath": "dist/types/index.d.ts",
          "isReadonly": true,
          "releaseTag": "Public",
          "name": "OpMetaSchema",
          "variableTypeTokenRange": {
            "startIndex": 1,
            "endIndex": 2
          }
        },
        {
          "kind": "TypeAlias",
          "canonicalReference": "@rainprotocol/rainlang!OutputMeta:type",
          "docComment": "/**\n * Data type of opcode's outputs that determines the number of outputs an opcode has and provide information about them\n *\n * @public\n */\n",
          "excerptTokens": [
            {
              "kind": "Content",
              "text": "export type OutputMeta = "
            },
            {
              "kind": "Content",
              "text": "number | "
            },
            {
              "kind": "Reference",
              "text": "ComputedOutput",
              "canonicalReference": "@rainprotocol/rainlang!ComputedOutput:type"
            },
            {
              "kind": "Content",
              "text": ";"
            }
          ],
          "fileUrlPath": "dist/types/parser/opMetaTypes.d.ts",
          "releaseTag": "Public",
          "name": "OutputMeta",
          "typeTokenRange": {
            "startIndex": 1,
            "endIndex": 3
          }
        },
        {
>>>>>>> 758a0f4e
          "kind": "Variable",
          "canonicalReference": "@rainprotocol/rainlang!paddedUInt128:var",
          "docComment": "/**\n * Utility function to produce 128 bits size hexString\n *\n * @param value - the value to convert into a 128bit size hexString\n *\n * @returns a 32 character hexString (without 0x prefix)\n *\n * @public\n */\n",
          "excerptTokens": [
            {
              "kind": "Content",
              "text": "paddedUInt128: "
            },
            {
              "kind": "Content",
              "text": "(value: "
            },
            {
              "kind": "Reference",
              "text": "BigNumberish",
              "canonicalReference": "@ethersproject/bignumber!BigNumberish:type"
            },
            {
              "kind": "Content",
              "text": ") => string"
            }
          ],
          "fileUrlPath": "dist/types/utils.d.ts",
          "isReadonly": true,
          "releaseTag": "Public",
          "name": "paddedUInt128",
          "variableTypeTokenRange": {
            "startIndex": 1,
            "endIndex": 4
          }
        },
        {
          "kind": "Variable",
          "canonicalReference": "@rainprotocol/rainlang!paddedUInt160:var",
          "docComment": "/**\n * Utility function that transforms a BigNumberish to an ether address (40 char length hexString)\n *\n * @param address - value as bignumberish\n *\n * @returns hexadecimal string as an ether address (40 char length hexString)\n *\n * @public\n */\n",
          "excerptTokens": [
            {
              "kind": "Content",
              "text": "paddedUInt160: "
            },
            {
              "kind": "Content",
              "text": "(address: "
            },
            {
              "kind": "Reference",
              "text": "BigNumberish",
              "canonicalReference": "@ethersproject/bignumber!BigNumberish:type"
            },
            {
              "kind": "Content",
              "text": ") => string"
            }
          ],
          "fileUrlPath": "dist/types/utils.d.ts",
          "isReadonly": true,
          "releaseTag": "Public",
          "name": "paddedUInt160",
          "variableTypeTokenRange": {
            "startIndex": 1,
            "endIndex": 4
          }
        },
        {
          "kind": "Variable",
          "canonicalReference": "@rainprotocol/rainlang!paddedUInt256:var",
          "docComment": "/**\n * Utility function that transforms a BigNumberish from the output of the ITierV2 contract report\n *\n * @param report - report as bignumberish from the ITierV2 contract\n *\n * @returns hexadecimal string of the report already padded (64 char hexString)\n *\n * @public\n */\n",
          "excerptTokens": [
            {
              "kind": "Content",
              "text": "paddedUInt256: "
            },
            {
              "kind": "Content",
              "text": "(report: "
            },
            {
              "kind": "Reference",
              "text": "BigNumberish",
              "canonicalReference": "@ethersproject/bignumber!BigNumberish:type"
            },
            {
              "kind": "Content",
              "text": ") => string"
            }
          ],
          "fileUrlPath": "dist/types/utils.d.ts",
          "isReadonly": true,
          "releaseTag": "Public",
          "name": "paddedUInt256",
          "variableTypeTokenRange": {
            "startIndex": 1,
            "endIndex": 4
          }
        },
        {
          "kind": "Variable",
          "canonicalReference": "@rainprotocol/rainlang!paddedUInt32:var",
          "docComment": "/**\n * Utility function to produce 32 bits size hexString\n *\n * @param value - the value to convert into a 32bit size hexString\n *\n * @returns a 8 char hexString (without 0x prefix)\n *\n * @public\n */\n",
          "excerptTokens": [
            {
              "kind": "Content",
              "text": "paddedUInt32: "
            },
            {
              "kind": "Content",
              "text": "(value: "
            },
            {
              "kind": "Reference",
              "text": "BigNumberish",
              "canonicalReference": "@ethersproject/bignumber!BigNumberish:type"
            },
            {
              "kind": "Content",
              "text": ") => string"
            }
          ],
          "fileUrlPath": "dist/types/utils.d.ts",
          "isReadonly": true,
          "releaseTag": "Public",
          "name": "paddedUInt32",
          "variableTypeTokenRange": {
            "startIndex": 1,
            "endIndex": 4
          }
        },
        {
          "kind": "Variable",
          "canonicalReference": "@rainprotocol/rainlang!paddedUInt64:var",
          "docComment": "/**\n * Utility function to produce 64 bits size hexString\n *\n * @param value - the value to convert into a 64bit size hexString\n *\n * @returns a 16 character hexString (without 0x prefix)\n *\n * @public\n */\n",
          "excerptTokens": [
            {
              "kind": "Content",
              "text": "paddedUInt64: "
            },
            {
              "kind": "Content",
              "text": "(value: "
            },
            {
              "kind": "Reference",
              "text": "BigNumberish",
              "canonicalReference": "@ethersproject/bignumber!BigNumberish:type"
            },
            {
              "kind": "Content",
              "text": ") => string"
            }
          ],
          "fileUrlPath": "dist/types/utils.d.ts",
          "isReadonly": true,
          "releaseTag": "Public",
          "name": "paddedUInt64",
          "variableTypeTokenRange": {
            "startIndex": 1,
            "endIndex": 4
          }
        },
        {
          "kind": "Variable",
          "canonicalReference": "@rainprotocol/rainlang!parseUnits:var",
          "docComment": "/**\n * ethers parseUnits\n *\n * @public\n */\n",
          "excerptTokens": [
            {
              "kind": "Content",
              "text": "parseUnits: "
            },
            {
              "kind": "Content",
              "text": "typeof "
            },
            {
              "kind": "Reference",
              "text": "utils.parseUnits",
              "canonicalReference": "@ethersproject/units!parseUnits:function"
            }
          ],
          "fileUrlPath": "dist/types/utils.d.ts",
          "isReadonly": true,
          "releaseTag": "Public",
          "name": "parseUnits",
          "variableTypeTokenRange": {
            "startIndex": 1,
            "endIndex": 3
          }
        },
        {
          "kind": "Class",
          "canonicalReference": "@rainprotocol/rainlang!RainDocument:class",
          "docComment": "/**\n * RainDocument is a class object that provides data and functionalities in order to be used later on to provide Rain Language Services or in Rain Language Compiler (rlc) to get the ExpressionConfig (deployable bytes). It uses Rain parser under the hood which does all the heavy work.\n *\n * @example\n * ```typescript\n * // to import\n * import { Raindocument } from 'rainlang';\n *\n * // to create a new instance of the RainDocument object which parses right after instantiation\n * const myRainDocument = new RainDocument(text, opmeta)\n *\n * // to get the parse results after instantiation\n * const results = myRainDocument.getResult()\n *\n * // to get the parse results with new text or opmeta\n * const newResult = myRainDocument.update(newText, newOpmeta)\n * ```\n *\n * @public\n */\n",
          "excerptTokens": [
            {
              "kind": "Content",
              "text": "export declare class RainDocument "
            }
          ],
          "fileUrlPath": "dist/types/parser/rainParser.d.ts",
          "releaseTag": "Public",
          "isAbstract": false,
          "name": "RainDocument",
          "preserveMemberOrder": false,
          "members": [
            {
              "kind": "Constructor",
              "canonicalReference": "@rainprotocol/rainlang!RainDocument:constructor(1)",
              "docComment": "/**\n * constructor of RainDocument object\n *\n * @param textDocument - Raw text to parse (can be updated at any time after instantiation)\n *\n * @param opmeta - Ops meta as bytes ie hex string or Uint8Array\n *\n * @public\n */\n",
              "excerptTokens": [
                {
                  "kind": "Content",
                  "text": "constructor(textDocument: "
                },
                {
                  "kind": "Reference",
                  "text": "TextDocument",
                  "canonicalReference": "@rainprotocol/rainlang!~TextDocument"
                },
                {
                  "kind": "Content",
                  "text": ", opmeta: "
                },
                {
                  "kind": "Reference",
                  "text": "BytesLike",
                  "canonicalReference": "@ethersproject/bytes!BytesLike:type"
                },
                {
                  "kind": "Content",
                  "text": ");"
                }
              ],
              "releaseTag": "Public",
              "isProtected": false,
              "overloadIndex": 1,
              "parameters": [
                {
                  "parameterName": "textDocument",
                  "parameterTypeTokenRange": {
                    "startIndex": 1,
                    "endIndex": 2
                  },
                  "isOptional": false
                },
                {
                  "parameterName": "opmeta",
                  "parameterTypeTokenRange": {
                    "startIndex": 3,
                    "endIndex": 4
                  },
                  "isOptional": false
                }
              ]
            },
            {
              "kind": "Method",
              "canonicalReference": "@rainprotocol/rainlang!RainDocument#getComments:member(1)",
              "docComment": "/**\n * Get the current comments inside of the text of this RainDocument instance\n *\n * @public\n */\n",
              "excerptTokens": [
                {
                  "kind": "Content",
                  "text": "getComments(): "
                },
                {
                  "kind": "Reference",
                  "text": "RDComment",
                  "canonicalReference": "@rainprotocol/rainlang!RDComment:type"
                },
                {
                  "kind": "Content",
                  "text": "[]"
                },
                {
                  "kind": "Content",
                  "text": ";"
                }
              ],
              "isStatic": false,
              "returnTypeTokenRange": {
                "startIndex": 1,
                "endIndex": 3
              },
              "releaseTag": "Public",
              "isProtected": false,
              "overloadIndex": 1,
              "parameters": [],
              "isOptional": false,
              "isAbstract": false,
              "name": "getComments"
            },
            {
              "kind": "Method",
              "canonicalReference": "@rainprotocol/rainlang!RainDocument#getExpressionConfig:member(1)",
              "docComment": "/**\n * Get the ExpressionConfig (i.e. deployable bytes) of this RainDocument instance. This method should not be used directly, insteda the RainCompiler (rlc) should be used.\n *\n * @param item - Optional item to get the ExpressionConfig for\n *\n * @public\n */\n",
              "excerptTokens": [
                {
                  "kind": "Content",
                  "text": "getExpressionConfig(item?: "
                },
                {
                  "kind": "Reference",
                  "text": "RDNode",
                  "canonicalReference": "@rainprotocol/rainlang!RDNode:type"
                },
                {
                  "kind": "Content",
                  "text": " | "
                },
                {
                  "kind": "Reference",
                  "text": "RDNode",
                  "canonicalReference": "@rainprotocol/rainlang!RDNode:type"
                },
                {
                  "kind": "Content",
                  "text": "[][] | "
                },
                {
                  "kind": "Reference",
                  "text": "RDParseTree",
                  "canonicalReference": "@rainprotocol/rainlang!RDParseTree:type"
                },
                {
                  "kind": "Content",
                  "text": "): "
                },
                {
                  "kind": "Reference",
                  "text": "ExpressionConfig",
                  "canonicalReference": "@rainprotocol/rainlang!ExpressionConfig:type"
                },
                {
                  "kind": "Content",
                  "text": " | undefined"
                },
                {
                  "kind": "Content",
                  "text": ";"
                }
              ],
              "isStatic": false,
              "returnTypeTokenRange": {
                "startIndex": 7,
                "endIndex": 9
              },
              "releaseTag": "Public",
              "isProtected": false,
              "overloadIndex": 1,
              "parameters": [
                {
                  "parameterName": "item",
                  "parameterTypeTokenRange": {
                    "startIndex": 1,
                    "endIndex": 6
                  },
                  "isOptional": true
                }
              ],
              "isOptional": false,
              "isAbstract": false,
              "name": "getExpressionConfig"
            },
            {
              "kind": "Method",
              "canonicalReference": "@rainprotocol/rainlang!RainDocument#getLHSAliases:member(1)",
              "docComment": "/**\n * Get the parsed exp aliases of this RainParser instance\n *\n * @public\n */\n",
              "excerptTokens": [
                {
                  "kind": "Content",
                  "text": "getLHSAliases(): "
                },
                {
                  "kind": "Reference",
                  "text": "RDAliasNode",
                  "canonicalReference": "@rainprotocol/rainlang!RDAliasNode:type"
                },
                {
                  "kind": "Content",
                  "text": "[][]"
                },
                {
                  "kind": "Content",
                  "text": ";"
                }
              ],
              "isStatic": false,
              "returnTypeTokenRange": {
                "startIndex": 1,
                "endIndex": 3
              },
              "releaseTag": "Public",
              "isProtected": false,
              "overloadIndex": 1,
              "parameters": [],
              "isOptional": false,
              "isAbstract": false,
              "name": "getLHSAliases"
            },
            {
              "kind": "Method",
              "canonicalReference": "@rainprotocol/rainlang!RainDocument#getOpMeta:member(1)",
              "docComment": "/**\n * Get the current op meta of this RainDocument instance\n *\n * @public\n */\n",
              "excerptTokens": [
                {
                  "kind": "Content",
                  "text": "getOpMeta(): "
                },
                {
                  "kind": "Reference",
                  "text": "OpMeta",
                  "canonicalReference": "@rainprotocol/meta!OpMeta:type"
                },
                {
                  "kind": "Content",
                  "text": "[]"
                },
                {
                  "kind": "Content",
                  "text": ";"
                }
              ],
              "isStatic": false,
              "returnTypeTokenRange": {
                "startIndex": 1,
                "endIndex": 3
              },
              "releaseTag": "Public",
              "isProtected": false,
              "overloadIndex": 1,
              "parameters": [],
              "isOptional": false,
              "isAbstract": false,
              "name": "getOpMeta"
            },
            {
              "kind": "Method",
              "canonicalReference": "@rainprotocol/rainlang!RainDocument#getOpMetaError:member(1)",
              "docComment": "/**\n * Get the current runtime error of this RainDocument instance\n *\n * @public\n */\n",
              "excerptTokens": [
                {
                  "kind": "Content",
                  "text": "getOpMetaError(): "
                },
                {
                  "kind": "Reference",
                  "text": "Error",
                  "canonicalReference": "!Error:interface"
                },
                {
                  "kind": "Content",
                  "text": " | undefined"
                },
                {
                  "kind": "Content",
                  "text": ";"
                }
              ],
              "isStatic": false,
              "returnTypeTokenRange": {
                "startIndex": 1,
                "endIndex": 3
              },
              "releaseTag": "Public",
              "isProtected": false,
              "overloadIndex": 1,
              "parameters": [],
              "isOptional": false,
              "isAbstract": false,
              "name": "getOpMetaError"
            },
            {
              "kind": "Method",
              "canonicalReference": "@rainprotocol/rainlang!RainDocument#getParseTree:member(1)",
              "docComment": "/**\n * Get the current parse tree of this RainDocument instance\n *\n * @public\n */\n",
              "excerptTokens": [
                {
                  "kind": "Content",
                  "text": "getParseTree(): "
                },
                {
                  "kind": "Reference",
                  "text": "RDParseTree",
                  "canonicalReference": "@rainprotocol/rainlang!RDParseTree:type"
                },
                {
                  "kind": "Content",
                  "text": ";"
                }
              ],
              "isStatic": false,
              "returnTypeTokenRange": {
                "startIndex": 1,
                "endIndex": 2
              },
              "releaseTag": "Public",
              "isProtected": false,
              "overloadIndex": 1,
              "parameters": [],
              "isOptional": false,
              "isAbstract": false,
              "name": "getParseTree"
            },
            {
              "kind": "Method",
              "canonicalReference": "@rainprotocol/rainlang!RainDocument#getProblems:member(1)",
              "docComment": "/**\n * Get the current problems of this RainDocument instance\n *\n * @public\n */\n",
              "excerptTokens": [
                {
                  "kind": "Content",
                  "text": "getProblems(): "
                },
                {
                  "kind": "Reference",
                  "text": "RDProblem",
                  "canonicalReference": "@rainprotocol/rainlang!RDProblem:type"
                },
                {
                  "kind": "Content",
                  "text": "[]"
                },
                {
                  "kind": "Content",
                  "text": ";"
                }
              ],
              "isStatic": false,
              "returnTypeTokenRange": {
                "startIndex": 1,
                "endIndex": 3
              },
              "releaseTag": "Public",
              "isProtected": false,
              "overloadIndex": 1,
              "parameters": [],
              "isOptional": false,
              "isAbstract": false,
              "name": "getProblems"
            },
            {
              "kind": "Method",
              "canonicalReference": "@rainprotocol/rainlang!RainDocument#getRawOpMeta:member(1)",
              "docComment": "/**\n * Get the current raw op meta of this RainDocument instance in hex string\n *\n * @public\n */\n",
              "excerptTokens": [
                {
                  "kind": "Content",
                  "text": "getRawOpMeta(): "
                },
                {
                  "kind": "Content",
                  "text": "string"
                },
                {
                  "kind": "Content",
                  "text": ";"
                }
              ],
              "isStatic": false,
              "returnTypeTokenRange": {
                "startIndex": 1,
                "endIndex": 2
              },
              "releaseTag": "Public",
              "isProtected": false,
              "overloadIndex": 1,
              "parameters": [],
              "isOptional": false,
              "isAbstract": false,
              "name": "getRawOpMeta"
            },
            {
              "kind": "Method",
              "canonicalReference": "@rainprotocol/rainlang!RainDocument#getResult:member(1)",
              "docComment": "/**\n * Get the current parse result of this RainDocument instance which consists of parse tree, problems, comments and expression aliases\n *\n * @public\n */\n",
              "excerptTokens": [
                {
                  "kind": "Content",
                  "text": "getResult(): "
                },
                {
                  "kind": "Reference",
                  "text": "RainDocumentResult",
                  "canonicalReference": "@rainprotocol/rainlang!RainDocumentResult:type"
                },
                {
                  "kind": "Content",
                  "text": ";"
                }
              ],
              "isStatic": false,
              "returnTypeTokenRange": {
                "startIndex": 1,
                "endIndex": 2
              },
              "releaseTag": "Public",
              "isProtected": false,
              "overloadIndex": 1,
              "parameters": [],
              "isOptional": false,
              "isAbstract": false,
              "name": "getResult"
            },
            {
              "kind": "Method",
              "canonicalReference": "@rainprotocol/rainlang!RainDocument#getRuntimeError:member(1)",
              "docComment": "/**\n * Get the current runtime error of this RainDocument instance\n *\n * @public\n */\n",
              "excerptTokens": [
                {
                  "kind": "Content",
                  "text": "getRuntimeError(): "
                },
                {
                  "kind": "Reference",
                  "text": "Error",
                  "canonicalReference": "!Error:interface"
                },
                {
                  "kind": "Content",
                  "text": " | undefined"
                },
                {
                  "kind": "Content",
                  "text": ";"
                }
              ],
              "isStatic": false,
              "returnTypeTokenRange": {
                "startIndex": 1,
                "endIndex": 3
              },
              "releaseTag": "Public",
              "isProtected": false,
              "overloadIndex": 1,
              "parameters": [],
              "isOptional": false,
              "isAbstract": false,
              "name": "getRuntimeError"
            },
            {
              "kind": "Method",
              "canonicalReference": "@rainprotocol/rainlang!RainDocument#getTextDocument:member(1)",
              "docComment": "/**\n * Get the current text of this RainDocument instance\n *\n * @public\n */\n",
              "excerptTokens": [
                {
                  "kind": "Content",
                  "text": "getTextDocument(): "
                },
                {
                  "kind": "Reference",
                  "text": "TextDocument",
                  "canonicalReference": "@rainprotocol/rainlang!~TextDocument"
                },
                {
                  "kind": "Content",
                  "text": ";"
                }
              ],
              "isStatic": false,
              "returnTypeTokenRange": {
                "startIndex": 1,
                "endIndex": 2
              },
              "releaseTag": "Public",
              "isProtected": false,
              "overloadIndex": 1,
              "parameters": [],
              "isOptional": false,
              "isAbstract": false,
              "name": "getTextDocument"
            },
            {
              "kind": "Method",
              "canonicalReference": "@rainprotocol/rainlang!RainDocument#update:member(1)",
              "docComment": "/**\n * Method to update the RainDocument with new text or opmeta and get the parse results\n *\n * @param newTextDocument - (optional) Raw text to parse\n *\n * @param newOpMeta - (optional) Ops meta as bytes ie hex string or Uint8Array\n *\n * @public\n */\n",
              "excerptTokens": [
                {
                  "kind": "Content",
                  "text": "update(newTextDocument?: "
                },
                {
                  "kind": "Reference",
                  "text": "TextDocument",
                  "canonicalReference": "@rainprotocol/rainlang!~TextDocument"
                },
                {
                  "kind": "Content",
                  "text": ", newOpMeta?: "
                },
                {
                  "kind": "Reference",
                  "text": "BytesLike",
                  "canonicalReference": "@ethersproject/bytes!BytesLike:type"
                },
                {
                  "kind": "Content",
                  "text": "): "
                },
                {
                  "kind": "Content",
                  "text": "void"
                },
                {
                  "kind": "Content",
                  "text": ";"
                }
              ],
              "isStatic": false,
              "returnTypeTokenRange": {
                "startIndex": 5,
                "endIndex": 6
              },
              "releaseTag": "Public",
              "isProtected": false,
              "overloadIndex": 1,
              "parameters": [
                {
                  "parameterName": "newTextDocument",
                  "parameterTypeTokenRange": {
                    "startIndex": 1,
                    "endIndex": 2
                  },
                  "isOptional": true
                },
                {
                  "parameterName": "newOpMeta",
                  "parameterTypeTokenRange": {
                    "startIndex": 3,
                    "endIndex": 4
                  },
                  "isOptional": true
                }
              ],
              "isOptional": false,
              "isAbstract": false,
              "name": "update"
            }
          ],
          "implementsTokenRanges": []
        },
        {
          "kind": "TypeAlias",
          "canonicalReference": "@rainprotocol/rainlang!RainDocumentResult:type",
          "docComment": "/**\n * Type of RainDocument's parse result\n *\n * @public\n */\n",
          "excerptTokens": [
            {
              "kind": "Content",
              "text": "export type RainDocumentResult = "
            },
            {
              "kind": "Content",
              "text": "{\n    parseTree: "
            },
            {
              "kind": "Reference",
              "text": "RDParseTree",
              "canonicalReference": "@rainprotocol/rainlang!RDParseTree:type"
            },
            {
              "kind": "Content",
              "text": ";\n    comments: "
            },
            {
              "kind": "Reference",
              "text": "RDComment",
              "canonicalReference": "@rainprotocol/rainlang!RDComment:type"
            },
            {
              "kind": "Content",
              "text": "[];\n    problems: "
            },
            {
              "kind": "Reference",
              "text": "RDProblem",
              "canonicalReference": "@rainprotocol/rainlang!RDProblem:type"
            },
            {
              "kind": "Content",
              "text": "[];\n}"
            },
            {
              "kind": "Content",
              "text": ";"
            }
          ],
          "fileUrlPath": "dist/types/parser/rainParserTypes.d.ts",
          "releaseTag": "Public",
          "name": "RainDocumentResult",
          "typeTokenRange": {
            "startIndex": 1,
            "endIndex": 8
          }
        },
        {
          "kind": "Function",
          "canonicalReference": "@rainprotocol/rainlang!rainlang:function(1)",
          "docComment": "/**\n * Method to be used as Tagged Templates to activate embedded rainlang in javascript to typescript that highlights the rainlang syntax. Requires rainlang vscode extension to be installed.\n *\n * @public\n */\n",
          "excerptTokens": [
            {
              "kind": "Content",
              "text": "export declare function rainlang(stringChunks: "
            },
            {
              "kind": "Reference",
              "text": "TemplateStringsArray",
              "canonicalReference": "!TemplateStringsArray:interface"
            },
            {
              "kind": "Content",
              "text": ", ...vars: "
            },
            {
              "kind": "Content",
              "text": "any[]"
            },
            {
              "kind": "Content",
              "text": "): "
            },
            {
              "kind": "Content",
              "text": "string"
            },
            {
              "kind": "Content",
              "text": ";"
            }
          ],
          "fileUrlPath": "dist/types/utils.d.ts",
          "returnTypeTokenRange": {
            "startIndex": 5,
            "endIndex": 6
          },
          "releaseTag": "Public",
          "overloadIndex": 1,
          "parameters": [
            {
              "parameterName": "stringChunks",
              "parameterTypeTokenRange": {
                "startIndex": 1,
                "endIndex": 2
              },
              "isOptional": false
            },
            {
              "parameterName": "vars",
              "parameterTypeTokenRange": {
                "startIndex": 3,
                "endIndex": 4
              },
              "isOptional": false
            }
          ],
          "name": "rainlang"
        },
        {
          "kind": "TypeAlias",
          "canonicalReference": "@rainprotocol/rainlang!RainParseState:type",
          "docComment": "/**\n * Type of Parser's State\n *\n * @public\n */\n",
          "excerptTokens": [
            {
              "kind": "Content",
              "text": "export type RainParseState = "
            },
            {
              "kind": "Content",
              "text": "{\n    parse: {\n        tree: "
            },
            {
              "kind": "Reference",
              "text": "RDNode",
              "canonicalReference": "@rainprotocol/rainlang!RDNode:type"
            },
            {
              "kind": "Content",
              "text": "[];\n        expAliases: "
            },
            {
              "kind": "Reference",
              "text": "RDAliasNode",
              "canonicalReference": "@rainprotocol/rainlang!RDAliasNode:type"
            },
            {
              "kind": "Content",
              "text": "[][];\n        subExpAliases: "
            },
            {
              "kind": "Reference",
              "text": "RDAliasNode",
              "canonicalReference": "@rainprotocol/rainlang!RDAliasNode:type"
            },
            {
              "kind": "Content",
              "text": "[];\n    };\n    track: {\n        char: number;\n        parens: {\n            open: number[];\n            close: number[];\n        };\n    };\n    depthLevel: number;\n    operandArgsErr: boolean;\n    runtimeError: "
            },
            {
              "kind": "Reference",
              "text": "Error",
              "canonicalReference": "!Error:interface"
            },
            {
              "kind": "Content",
              "text": " | undefined;\n    opMetaError: "
            },
            {
              "kind": "Reference",
              "text": "Error",
              "canonicalReference": "!Error:interface"
            },
            {
              "kind": "Content",
              "text": " | undefined;\n}"
            },
            {
              "kind": "Content",
              "text": ";"
            }
          ],
          "fileUrlPath": "dist/types/parser/rainParserTypes.d.ts",
          "releaseTag": "Public",
          "name": "RainParseState",
          "typeTokenRange": {
            "startIndex": 1,
            "endIndex": 12
          }
        },
        {
          "kind": "TypeAlias",
          "canonicalReference": "@rainprotocol/rainlang!RDAliasNode:type",
          "docComment": "/**\n * Type of RainDocument's lhs aliases\n *\n * @public\n */\n",
          "excerptTokens": [
            {
              "kind": "Content",
              "text": "export type RDAliasNode = "
            },
            {
              "kind": "Content",
              "text": "{\n    name: string;\n    position: "
            },
            {
              "kind": "Reference",
              "text": "RDPosition",
              "canonicalReference": "@rainprotocol/rainlang!RDPosition:type"
            },
            {
              "kind": "Content",
              "text": ";\n    lhs?: "
            },
            {
              "kind": "Reference",
              "text": "RDAliasNode",
              "canonicalReference": "@rainprotocol/rainlang!RDAliasNode:type"
            },
            {
              "kind": "Content",
              "text": ";\n}"
            },
            {
              "kind": "Content",
              "text": ";"
            }
          ],
          "fileUrlPath": "dist/types/parser/rainParserTypes.d.ts",
          "releaseTag": "Public",
          "name": "RDAliasNode",
          "typeTokenRange": {
            "startIndex": 1,
            "endIndex": 6
          }
        },
        {
          "kind": "TypeAlias",
          "canonicalReference": "@rainprotocol/rainlang!RDComment:type",
          "docComment": "/**\n * Type of RainDocument's comments\n *\n * @public\n */\n",
          "excerptTokens": [
            {
              "kind": "Content",
              "text": "export type RDComment = "
            },
            {
              "kind": "Content",
              "text": "{\n    comment: string;\n    position: "
            },
            {
              "kind": "Reference",
              "text": "RDPosition",
              "canonicalReference": "@rainprotocol/rainlang!RDPosition:type"
            },
            {
              "kind": "Content",
              "text": ";\n}"
            },
            {
              "kind": "Content",
              "text": ";"
            }
          ],
          "fileUrlPath": "dist/types/parser/rainParserTypes.d.ts",
          "releaseTag": "Public",
          "name": "RDComment",
          "typeTokenRange": {
            "startIndex": 1,
            "endIndex": 4
          }
        },
        {
          "kind": "TypeAlias",
          "canonicalReference": "@rainprotocol/rainlang!RDNode:type",
          "docComment": "/**\n * Type of RainDocument's prase node\n *\n * @public\n */\n",
          "excerptTokens": [
            {
              "kind": "Content",
              "text": "export type RDNode = "
            },
            {
              "kind": "Reference",
              "text": "RDValueNode",
              "canonicalReference": "@rainprotocol/rainlang!RDValueNode:type"
            },
            {
              "kind": "Content",
              "text": " | "
            },
            {
              "kind": "Reference",
              "text": "RDOpNode",
              "canonicalReference": "@rainprotocol/rainlang!RDOpNode:type"
            },
            {
              "kind": "Content",
              "text": " | "
            },
            {
              "kind": "Reference",
              "text": "RDAliasNode",
              "canonicalReference": "@rainprotocol/rainlang!RDAliasNode:type"
            },
            {
              "kind": "Content",
              "text": ";"
            }
          ],
          "fileUrlPath": "dist/types/parser/rainParserTypes.d.ts",
          "releaseTag": "Public",
          "name": "RDNode",
          "typeTokenRange": {
            "startIndex": 1,
            "endIndex": 6
          }
        },
        {
          "kind": "TypeAlias",
          "canonicalReference": "@rainprotocol/rainlang!RDOpNode:type",
          "docComment": "/**\n * Type of RainDocument's Opcode node\n *\n * @public\n */\n",
          "excerptTokens": [
            {
              "kind": "Content",
              "text": "export type RDOpNode = "
            },
            {
              "kind": "Content",
              "text": "{\n    opcode: {\n        name: string;\n        description: string;\n        position: "
            },
            {
              "kind": "Reference",
              "text": "RDPosition",
              "canonicalReference": "@rainprotocol/rainlang!RDPosition:type"
            },
            {
              "kind": "Content",
              "text": ";\n    };\n    operand: number;\n    output: number;\n    position: "
            },
            {
              "kind": "Reference",
              "text": "RDPosition",
              "canonicalReference": "@rainprotocol/rainlang!RDPosition:type"
            },
            {
              "kind": "Content",
              "text": ";\n    parens: "
            },
            {
              "kind": "Reference",
              "text": "RDPosition",
              "canonicalReference": "@rainprotocol/rainlang!RDPosition:type"
            },
            {
              "kind": "Content",
              "text": ";\n    parameters: "
            },
            {
              "kind": "Reference",
              "text": "RDNode",
              "canonicalReference": "@rainprotocol/rainlang!RDNode:type"
            },
            {
              "kind": "Content",
              "text": "[];\n    operandArgs?: {\n        position: "
            },
            {
              "kind": "Reference",
              "text": "RDPosition",
              "canonicalReference": "@rainprotocol/rainlang!RDPosition:type"
            },
            {
              "kind": "Content",
              "text": ";\n        args: {\n            value: number;\n            name: string;\n            position: "
            },
            {
              "kind": "Reference",
              "text": "RDPosition",
              "canonicalReference": "@rainprotocol/rainlang!RDPosition:type"
            },
            {
              "kind": "Content",
              "text": ";\n            description?: string;\n        }[];\n    };\n    lhs?: "
            },
            {
              "kind": "Reference",
              "text": "RDAliasNode",
              "canonicalReference": "@rainprotocol/rainlang!RDAliasNode:type"
            },
            {
              "kind": "Content",
              "text": "[];\n}"
            },
            {
              "kind": "Content",
              "text": ";"
            }
          ],
          "fileUrlPath": "dist/types/parser/rainParserTypes.d.ts",
          "releaseTag": "Public",
          "name": "RDOpNode",
          "typeTokenRange": {
            "startIndex": 1,
            "endIndex": 16
          }
        },
        {
          "kind": "TypeAlias",
          "canonicalReference": "@rainprotocol/rainlang!RDParseTree:type",
          "docComment": "/**\n * Type of a RainDocument parse tree object\n *\n * @public\n */\n",
          "excerptTokens": [
            {
              "kind": "Content",
              "text": "export type RDParseTree = "
            },
            {
              "kind": "Content",
              "text": "{\n    tree: "
            },
            {
              "kind": "Reference",
              "text": "RDNode",
              "canonicalReference": "@rainprotocol/rainlang!RDNode:type"
            },
            {
              "kind": "Content",
              "text": "[];\n    position: "
            },
            {
              "kind": "Reference",
              "text": "RDPosition",
              "canonicalReference": "@rainprotocol/rainlang!RDPosition:type"
            },
            {
              "kind": "Content",
              "text": ";\n}[]"
            },
            {
              "kind": "Content",
              "text": ";"
            }
          ],
          "fileUrlPath": "dist/types/parser/rainParserTypes.d.ts",
          "releaseTag": "Public",
          "name": "RDParseTree",
          "typeTokenRange": {
            "startIndex": 1,
            "endIndex": 6
          }
        },
        {
          "kind": "TypeAlias",
          "canonicalReference": "@rainprotocol/rainlang!RDPosition:type",
          "docComment": "/**\n * Type of position start and end indexes for RainDocument, inclusive at both ends\n *\n * @public\n */\n",
          "excerptTokens": [
            {
              "kind": "Content",
              "text": "export type RDPosition = "
            },
            {
              "kind": "Content",
              "text": "[number, number]"
            },
            {
              "kind": "Content",
              "text": ";"
            }
          ],
          "fileUrlPath": "dist/types/parser/rainParserTypes.d.ts",
          "releaseTag": "Public",
          "name": "RDPosition",
          "typeTokenRange": {
            "startIndex": 1,
            "endIndex": 2
          }
        },
        {
          "kind": "TypeAlias",
          "canonicalReference": "@rainprotocol/rainlang!RDProblem:type",
          "docComment": "/**\n * Type of RainDocument's problem (error)\n *\n * @public\n */\n",
          "excerptTokens": [
            {
              "kind": "Content",
              "text": "export type RDProblem = "
            },
            {
              "kind": "Content",
              "text": "{\n    msg: string;\n    position: "
            },
            {
              "kind": "Reference",
              "text": "RDPosition",
              "canonicalReference": "@rainprotocol/rainlang!RDPosition:type"
            },
            {
              "kind": "Content",
              "text": ";\n    code: number;\n}"
            },
            {
              "kind": "Content",
              "text": ";"
            }
          ],
          "fileUrlPath": "dist/types/parser/rainParserTypes.d.ts",
          "releaseTag": "Public",
          "name": "RDProblem",
          "typeTokenRange": {
            "startIndex": 1,
            "endIndex": 4
          }
        },
        {
          "kind": "TypeAlias",
          "canonicalReference": "@rainprotocol/rainlang!RDValueNode:type",
          "docComment": "/**\n * Type of RainDocument's Value node\n *\n * @public\n */\n",
          "excerptTokens": [
            {
              "kind": "Content",
              "text": "export type RDValueNode = "
            },
            {
              "kind": "Content",
              "text": "{\n    value: "
            },
            {
              "kind": "Reference",
              "text": "BigNumberish",
              "canonicalReference": "@ethersproject/bignumber!BigNumberish:type"
            },
            {
              "kind": "Content",
              "text": ";\n    position: "
            },
            {
              "kind": "Reference",
              "text": "RDPosition",
              "canonicalReference": "@rainprotocol/rainlang!RDPosition:type"
            },
            {
              "kind": "Content",
              "text": ";\n    lhs?: "
            },
            {
              "kind": "Reference",
              "text": "RDAliasNode",
              "canonicalReference": "@rainprotocol/rainlang!RDAliasNode:type"
            },
            {
              "kind": "Content",
              "text": ";\n}"
            },
            {
              "kind": "Content",
              "text": ";"
            }
          ],
          "fileUrlPath": "dist/types/parser/rainParserTypes.d.ts",
          "releaseTag": "Public",
          "name": "RDValueNode",
          "typeTokenRange": {
            "startIndex": 1,
            "endIndex": 8
          }
        },
        {
          "kind": "Function",
          "canonicalReference": "@rainprotocol/rainlang!recordToMap:function(1)",
          "docComment": "/**\n * Conver a Record (a key/value pair object) to a equivelant Map. Map keys will be of type acceptable by Record constructor, which are string, number or symbol.\n *\n * @param record - The Record to convert to a Map\n *\n * @param properties - (optional) properties to pick from the values of key/value pair items of the Record object.\n *\n * @returns Map Object from Record\n *\n * @public\n */\n",
          "excerptTokens": [
            {
              "kind": "Content",
              "text": "export declare function recordToMap<K extends "
            },
            {
              "kind": "Content",
              "text": "string | number | symbol"
            },
            {
              "kind": "Content",
              "text": ">(record: "
            },
            {
              "kind": "Reference",
              "text": "Record",
              "canonicalReference": "!Record:type"
            },
            {
              "kind": "Content",
              "text": "<K, any>"
            },
            {
              "kind": "Content",
              "text": ", properties?: "
            },
            {
              "kind": "Content",
              "text": "string | string[]"
            },
            {
              "kind": "Content",
              "text": "): "
            },
            {
              "kind": "Reference",
              "text": "Map",
              "canonicalReference": "!Map:interface"
            },
            {
              "kind": "Content",
              "text": "<K, any>"
            },
            {
              "kind": "Content",
              "text": ";"
            }
          ],
          "fileUrlPath": "dist/types/utils.d.ts",
          "returnTypeTokenRange": {
            "startIndex": 8,
            "endIndex": 10
          },
          "releaseTag": "Public",
          "overloadIndex": 1,
          "parameters": [
            {
              "parameterName": "record",
              "parameterTypeTokenRange": {
                "startIndex": 3,
                "endIndex": 5
              },
              "isOptional": false
            },
            {
              "parameterName": "properties",
              "parameterTypeTokenRange": {
                "startIndex": 6,
                "endIndex": 7
              },
              "isOptional": true
            }
          ],
          "typeParameters": [
            {
              "typeParameterName": "K",
              "constraintTokenRange": {
                "startIndex": 1,
                "endIndex": 2
              },
              "defaultTypeTokenRange": {
                "startIndex": 0,
                "endIndex": 0
              }
            }
          ],
          "name": "recordToMap"
        },
        {
          "kind": "Function",
          "canonicalReference": "@rainprotocol/rainlang!rlc:function(1)",
          "docComment": "/**\n * Rain Language Compiler (rlc), compiles documents into valid ExpressionConfig (deployable bytes)\n *\n * @param text - The raw string to compile\n *\n * @param opmeta - Ops meta as bytes ie hex string or Uint8Array\n *\n * @returns ExpressionConfig promise\n *\n * @public\n */\n",
          "excerptTokens": [
            {
              "kind": "Content",
              "text": "export declare function rlc(text: "
            },
            {
              "kind": "Content",
              "text": "string"
            },
            {
              "kind": "Content",
              "text": ", opmeta: "
            },
            {
              "kind": "Reference",
              "text": "Uint8Array",
              "canonicalReference": "!Uint8Array:interface"
            },
            {
              "kind": "Content",
              "text": " | string"
            },
            {
              "kind": "Content",
              "text": "): "
            },
            {
              "kind": "Reference",
              "text": "Promise",
              "canonicalReference": "!Promise:interface"
            },
            {
              "kind": "Content",
              "text": "<"
            },
            {
              "kind": "Reference",
              "text": "ExpressionConfig",
              "canonicalReference": "@rainprotocol/rainlang!ExpressionConfig:type"
            },
            {
              "kind": "Content",
              "text": ">"
            },
            {
              "kind": "Content",
              "text": ";"
            }
          ],
          "fileUrlPath": "dist/types/compiler/rainCompiler.d.ts",
          "returnTypeTokenRange": {
            "startIndex": 6,
            "endIndex": 10
          },
          "releaseTag": "Public",
          "overloadIndex": 1,
          "parameters": [
            {
              "parameterName": "text",
              "parameterTypeTokenRange": {
                "startIndex": 1,
                "endIndex": 2
              },
              "isOptional": false
            },
            {
              "parameterName": "opmeta",
              "parameterTypeTokenRange": {
                "startIndex": 3,
                "endIndex": 5
              },
              "isOptional": false
            }
          ],
          "name": "rlc"
        },
        {
          "kind": "Function",
          "canonicalReference": "@rainprotocol/rainlang!rlc:function(2)",
          "docComment": "/**\n * Rain Language Compiler (rlc), compiles Rain documents into valid ExpressionConfig (deployable bytes)\n *\n * @param document - The TextDocument to compile\n *\n * @param opmeta - Ops meta as bytes ie hex string or Uint8Array\n *\n * @returns ExpressionConfig promise\n *\n * @public\n */\n",
          "excerptTokens": [
            {
              "kind": "Content",
              "text": "export declare function rlc(document: "
            },
            {
              "kind": "Reference",
              "text": "TextDocument",
              "canonicalReference": "@rainprotocol/rainlang!~TextDocument"
            },
            {
              "kind": "Content",
              "text": ", opmeta: "
            },
            {
              "kind": "Reference",
              "text": "Uint8Array",
              "canonicalReference": "!Uint8Array:interface"
            },
            {
              "kind": "Content",
              "text": " | string"
            },
            {
              "kind": "Content",
              "text": "): "
            },
            {
              "kind": "Reference",
              "text": "Promise",
              "canonicalReference": "!Promise:interface"
            },
            {
              "kind": "Content",
              "text": "<"
            },
            {
              "kind": "Reference",
              "text": "ExpressionConfig",
              "canonicalReference": "@rainprotocol/rainlang!ExpressionConfig:type"
            },
            {
              "kind": "Content",
              "text": ">"
            },
            {
              "kind": "Content",
              "text": ";"
            }
          ],
          "fileUrlPath": "dist/types/compiler/rainCompiler.d.ts",
          "returnTypeTokenRange": {
            "startIndex": 6,
            "endIndex": 10
          },
          "releaseTag": "Public",
          "overloadIndex": 2,
          "parameters": [
            {
              "parameterName": "document",
              "parameterTypeTokenRange": {
                "startIndex": 1,
                "endIndex": 2
              },
              "isOptional": false
            },
            {
              "parameterName": "opmeta",
              "parameterTypeTokenRange": {
                "startIndex": 3,
                "endIndex": 5
              },
              "isOptional": false
            }
          ],
          "name": "rlc"
        },
        {
          "kind": "Function",
          "canonicalReference": "@rainprotocol/rainlang!rlc:function(3)",
          "docComment": "/**\n * Rain Language Compiler (rlc), compiles Rain documents into valid ExpressionConfig (deployable bytes)\n *\n * @param rainDocument - The rain document to compile\n *\n * @returns ExpressionConfig promise\n *\n * @public\n */\n",
          "excerptTokens": [
            {
              "kind": "Content",
              "text": "export declare function rlc(rainDocument: "
            },
            {
              "kind": "Reference",
              "text": "RainDocument",
              "canonicalReference": "@rainprotocol/rainlang!RainDocument:class"
            },
            {
              "kind": "Content",
              "text": "): "
            },
            {
              "kind": "Reference",
              "text": "Promise",
              "canonicalReference": "!Promise:interface"
            },
            {
              "kind": "Content",
              "text": "<"
            },
            {
              "kind": "Reference",
              "text": "ExpressionConfig",
              "canonicalReference": "@rainprotocol/rainlang!ExpressionConfig:type"
            },
            {
              "kind": "Content",
              "text": ">"
            },
            {
              "kind": "Content",
              "text": ";"
            }
          ],
          "fileUrlPath": "dist/types/compiler/rainCompiler.d.ts",
          "returnTypeTokenRange": {
            "startIndex": 3,
            "endIndex": 7
          },
          "releaseTag": "Public",
          "overloadIndex": 3,
          "parameters": [
            {
              "parameterName": "rainDocument",
              "parameterTypeTokenRange": {
                "startIndex": 1,
                "endIndex": 2
              },
              "isOptional": false
            }
          ],
          "name": "rlc"
        },
        {
          "kind": "Function",
          "canonicalReference": "@rainprotocol/rainlang!rld:function(1)",
          "docComment": "/**\n * Rain Language Decompiler (rld), decompiles ExpressionConfig (bytes) to a valid Rain document\n *\n * @param expressionConfig - ExpressionConfig to decompile\n *\n * @param opmeta - Ops meta as bytes ie hex string or Uint8Array or json content as string\n *\n * @param prettyFormat - (optional) Format the output document\n *\n * @returns a Raindocument promise\n *\n * @public\n */\n",
          "excerptTokens": [
            {
              "kind": "Content",
              "text": "export declare function rld(expressionConfig: "
            },
            {
              "kind": "Reference",
              "text": "ExpressionConfig",
              "canonicalReference": "@rainprotocol/rainlang!ExpressionConfig:type"
            },
            {
              "kind": "Content",
              "text": ", opmeta: "
            },
            {
              "kind": "Reference",
              "text": "Uint8Array",
              "canonicalReference": "!Uint8Array:interface"
            },
            {
              "kind": "Content",
              "text": " | string"
            },
            {
              "kind": "Content",
              "text": ", prettyFormat?: "
            },
            {
              "kind": "Content",
              "text": "boolean"
            },
            {
              "kind": "Content",
              "text": "): "
            },
            {
              "kind": "Reference",
              "text": "Promise",
              "canonicalReference": "!Promise:interface"
            },
            {
              "kind": "Content",
              "text": "<"
            },
            {
              "kind": "Reference",
              "text": "RainDocument",
              "canonicalReference": "@rainprotocol/rainlang!RainDocument:class"
            },
            {
              "kind": "Content",
              "text": ">"
            },
            {
              "kind": "Content",
              "text": ";"
            }
          ],
          "fileUrlPath": "dist/types/compiler/rainDecompiler.d.ts",
          "returnTypeTokenRange": {
            "startIndex": 8,
            "endIndex": 12
          },
          "releaseTag": "Public",
          "overloadIndex": 1,
          "parameters": [
            {
              "parameterName": "expressionConfig",
              "parameterTypeTokenRange": {
                "startIndex": 1,
                "endIndex": 2
              },
              "isOptional": false
            },
            {
              "parameterName": "opmeta",
              "parameterTypeTokenRange": {
                "startIndex": 3,
                "endIndex": 5
              },
              "isOptional": false
            },
            {
              "parameterName": "prettyFormat",
              "parameterTypeTokenRange": {
                "startIndex": 6,
                "endIndex": 7
              },
              "isOptional": true
            }
          ],
          "name": "rld"
        },
        {
          "kind": "Variable",
<<<<<<< HEAD
=======
          "canonicalReference": "@rainprotocol/rainlang!sgBook:var",
          "docComment": "/**\n * Subgraph endpoints and their chain ids as key/value pairs\n *\n * @public\n */\n",
          "excerptTokens": [
            {
              "kind": "Content",
              "text": "sgBook: "
            },
            {
              "kind": "Content",
              "text": "{\n    [chainId: number | string]: string;\n}"
            }
          ],
          "fileUrlPath": "dist/types/parser/onChainOpMeta.d.ts",
          "isReadonly": true,
          "releaseTag": "Public",
          "name": "sgBook",
          "variableTypeTokenRange": {
            "startIndex": 1,
            "endIndex": 2
          }
        },
        {
          "kind": "Variable",
          "canonicalReference": "@rainprotocol/rainlang!validateMeta:var",
          "docComment": "/**\n * Validate a meta or array of metas against a schema\n *\n * @param meta - A meta object or array of meta objects or stringified format of them\n *\n * @param schema - Json schema to validate as object (JSON.parsed) or stringified format\n *\n * @returns boolean\n *\n * @public\n */\n",
          "excerptTokens": [
            {
              "kind": "Content",
              "text": "validateMeta: "
            },
            {
              "kind": "Content",
              "text": "(meta: object | object[] | string, schema: object | string) => boolean"
            }
          ],
          "fileUrlPath": "dist/types/utils.d.ts",
          "isReadonly": true,
          "releaseTag": "Public",
          "name": "validateMeta",
          "variableTypeTokenRange": {
            "startIndex": 1,
            "endIndex": 2
          }
        },
        {
          "kind": "Variable",
>>>>>>> 758a0f4e
          "canonicalReference": "@rainprotocol/rainlang!zeroPad:var",
          "docComment": "/**\n * ethers zeroPad\n *\n * @public\n */\n",
          "excerptTokens": [
            {
              "kind": "Content",
              "text": "zeroPad: "
            },
            {
              "kind": "Content",
              "text": "typeof "
            },
            {
              "kind": "Reference",
              "text": "utils.zeroPad",
              "canonicalReference": "@ethersproject/bytes!zeroPad:function"
            }
          ],
          "fileUrlPath": "dist/types/utils.d.ts",
          "isReadonly": true,
          "releaseTag": "Public",
          "name": "zeroPad",
          "variableTypeTokenRange": {
            "startIndex": 1,
            "endIndex": 3
          }
        }
      ]
    }
  ]
}
<|MERGE_RESOLUTION|>--- conflicted
+++ resolved
@@ -1,5584 +1,4895 @@
-{
-  "metadata": {
-    "toolPackage": "@microsoft/api-extractor",
-    "toolVersion": "7.34.4",
-    "schemaVersion": 1011,
-    "oldestForwardsCompatibleVersion": 1001,
-    "tsdocConfig": {
-      "$schema": "https://developer.microsoft.com/json-schemas/tsdoc/v0/tsdoc.schema.json",
-      "noStandardTags": true,
-      "tagDefinitions": [
-        {
-          "tagName": "@alpha",
-          "syntaxKind": "modifier"
-        },
-        {
-          "tagName": "@beta",
-          "syntaxKind": "modifier"
-        },
-        {
-          "tagName": "@defaultValue",
-          "syntaxKind": "block"
-        },
-        {
-          "tagName": "@decorator",
-          "syntaxKind": "block",
-          "allowMultiple": true
-        },
-        {
-          "tagName": "@deprecated",
-          "syntaxKind": "block"
-        },
-        {
-          "tagName": "@eventProperty",
-          "syntaxKind": "modifier"
-        },
-        {
-          "tagName": "@example",
-          "syntaxKind": "block",
-          "allowMultiple": true
-        },
-        {
-          "tagName": "@experimental",
-          "syntaxKind": "modifier"
-        },
-        {
-          "tagName": "@inheritDoc",
-          "syntaxKind": "inline"
-        },
-        {
-          "tagName": "@internal",
-          "syntaxKind": "modifier"
-        },
-        {
-          "tagName": "@label",
-          "syntaxKind": "inline"
-        },
-        {
-          "tagName": "@link",
-          "syntaxKind": "inline",
-          "allowMultiple": true
-        },
-        {
-          "tagName": "@override",
-          "syntaxKind": "modifier"
-        },
-        {
-          "tagName": "@packageDocumentation",
-          "syntaxKind": "modifier"
-        },
-        {
-          "tagName": "@param",
-          "syntaxKind": "block",
-          "allowMultiple": true
-        },
-        {
-          "tagName": "@privateRemarks",
-          "syntaxKind": "block"
-        },
-        {
-          "tagName": "@public",
-          "syntaxKind": "modifier"
-        },
-        {
-          "tagName": "@readonly",
-          "syntaxKind": "modifier"
-        },
-        {
-          "tagName": "@remarks",
-          "syntaxKind": "block"
-        },
-        {
-          "tagName": "@returns",
-          "syntaxKind": "block"
-        },
-        {
-          "tagName": "@sealed",
-          "syntaxKind": "modifier"
-        },
-        {
-          "tagName": "@see",
-          "syntaxKind": "block"
-        },
-        {
-          "tagName": "@throws",
-          "syntaxKind": "block",
-          "allowMultiple": true
-        },
-        {
-          "tagName": "@typeParam",
-          "syntaxKind": "block",
-          "allowMultiple": true
-        },
-        {
-          "tagName": "@virtual",
-          "syntaxKind": "modifier"
-        },
-        {
-          "tagName": "@betaDocumentation",
-          "syntaxKind": "modifier"
-        },
-        {
-          "tagName": "@internalRemarks",
-          "syntaxKind": "block"
-        },
-        {
-          "tagName": "@preapproved",
-          "syntaxKind": "modifier"
-        }
-      ],
-      "supportForTags": {
-        "@alpha": true,
-        "@beta": true,
-        "@defaultValue": true,
-        "@decorator": true,
-        "@deprecated": true,
-        "@eventProperty": true,
-        "@example": true,
-        "@experimental": true,
-        "@inheritDoc": true,
-        "@internal": true,
-        "@label": true,
-        "@link": true,
-        "@override": true,
-        "@packageDocumentation": true,
-        "@param": true,
-        "@privateRemarks": true,
-        "@public": true,
-        "@readonly": true,
-        "@remarks": true,
-        "@returns": true,
-        "@sealed": true,
-        "@see": true,
-        "@throws": true,
-        "@typeParam": true,
-        "@virtual": true,
-        "@betaDocumentation": true,
-        "@internalRemarks": true,
-        "@preapproved": true
-      },
-      "reportUnsupportedHtmlElements": false
-    }
-  },
-  "kind": "Package",
-  "canonicalReference": "@rainprotocol/rainlang!",
-  "docComment": "",
-  "name": "@rainprotocol/rainlang",
-  "preserveMemberOrder": false,
-  "members": [
-    {
-      "kind": "EntryPoint",
-      "canonicalReference": "@rainprotocol/rainlang!",
-      "name": "",
-      "preserveMemberOrder": false,
-      "members": [
-        {
-          "kind": "Variable",
-          "canonicalReference": "@rainprotocol/rainlang!areEqualStateConfigs:var",
-          "docComment": "/**\n * Checks 2 ExpressionConfig objects to see if they are equal or not\n *\n * @param config1 - first ExpressionConfig\n *\n * @param config2 - second ExpressionConfig\n *\n * @returns boolean\n *\n * @public\n */\n",
-          "excerptTokens": [
-            {
-              "kind": "Content",
-              "text": "areEqualStateConfigs: "
-            },
-            {
-              "kind": "Content",
-              "text": "(config1: "
-            },
-            {
-              "kind": "Reference",
-              "text": "ExpressionConfig",
-              "canonicalReference": "@rainprotocol/rainlang!ExpressionConfig:type"
-            },
-            {
-              "kind": "Content",
-              "text": ", config2: "
-            },
-            {
-              "kind": "Reference",
-              "text": "ExpressionConfig",
-              "canonicalReference": "@rainprotocol/rainlang!ExpressionConfig:type"
-            },
-            {
-              "kind": "Content",
-              "text": ") => boolean"
-            }
-          ],
-          "fileUrlPath": "dist/types/utils.d.ts",
-          "isReadonly": true,
-          "releaseTag": "Public",
-          "name": "areEqualStateConfigs",
-          "variableTypeTokenRange": {
-            "startIndex": 1,
-            "endIndex": 6
-          }
-        },
-        {
-          "kind": "Variable",
-          "canonicalReference": "@rainprotocol/rainlang!arrayify:var",
-          "docComment": "/**\n * ethers arrayify\n *\n * @public\n */\n",
-          "excerptTokens": [
-            {
-              "kind": "Content",
-              "text": "arrayify: "
-            },
-            {
-              "kind": "Content",
-              "text": "typeof "
-            },
-            {
-              "kind": "Reference",
-              "text": "utils.arrayify",
-              "canonicalReference": "@ethersproject/bytes!arrayify:function"
-            }
-          ],
-          "fileUrlPath": "dist/types/utils.d.ts",
-          "isReadonly": true,
-          "releaseTag": "Public",
-          "name": "arrayify",
-          "variableTypeTokenRange": {
-            "startIndex": 1,
-            "endIndex": 3
-          }
-        },
-        {
-          "kind": "Variable",
-<<<<<<< HEAD
-=======
-          "canonicalReference": "@rainprotocol/rainlang!bytesFromMeta:var",
-          "docComment": "/**\n * Convert meta or array of metas or a schema to bytes and compress them for on-chain deployment\n *\n * @param meta - A meta object or array of meta objects or stringified format of them\n *\n * @param schema - Json schema to validate as object (JSON.parsed) or stringified format\n *\n * @returns Bytes as HexString\n *\n * @public\n */\n",
-          "excerptTokens": [
-            {
-              "kind": "Content",
-              "text": "bytesFromMeta: "
-            },
-            {
-              "kind": "Content",
-              "text": "(meta: object | object[] | string, schema: object | string) => string"
-            }
-          ],
-          "fileUrlPath": "dist/types/utils.d.ts",
-          "isReadonly": true,
-          "releaseTag": "Public",
-          "name": "bytesFromMeta",
-          "variableTypeTokenRange": {
-            "startIndex": 1,
-            "endIndex": 2
-          }
-        },
-        {
-          "kind": "Variable",
->>>>>>> 758a0f4e
-          "canonicalReference": "@rainprotocol/rainlang!bytify:var",
-          "docComment": "/**\n * Converts a value to raw bytes representation. Assumes `value` is less than or equal to 1 byte, unless a desired `bytesLength` is specified.\n *\n * @param value - value to convert to raw bytes format\n *\n * @param bytesLength - (defaults to 1) number of bytes to left pad if `value` doesn't completely fill the desired amount of memory. Will throw `InvalidArgument` error if value already exceeds bytes length.\n *\n * @returns raw bytes representation as Uint8Array\n *\n * @public\n */\n",
-          "excerptTokens": [
-            {
-              "kind": "Content",
-              "text": "bytify: "
-            },
-            {
-              "kind": "Content",
-              "text": "(value: number | "
-            },
-            {
-              "kind": "Reference",
-              "text": "BytesLike",
-              "canonicalReference": "@ethersproject/bytes!BytesLike:type"
-            },
-            {
-              "kind": "Content",
-              "text": " | "
-            },
-            {
-              "kind": "Reference",
-              "text": "utils.Hexable",
-              "canonicalReference": "@ethersproject/bytes!Hexable:interface"
-            },
-            {
-              "kind": "Content",
-              "text": ", bytesLength?: number) => "
-            },
-            {
-              "kind": "Reference",
-              "text": "BytesLike",
-              "canonicalReference": "@ethersproject/bytes!BytesLike:type"
-            }
-          ],
-          "fileUrlPath": "dist/types/utils.d.ts",
-          "isReadonly": true,
-          "releaseTag": "Public",
-          "name": "bytify",
-          "variableTypeTokenRange": {
-            "startIndex": 1,
-            "endIndex": 7
-          }
-        },
-        {
-<<<<<<< HEAD
-=======
-          "kind": "Variable",
-          "canonicalReference": "@rainprotocol/rainlang!cborDecode:var",
-          "docComment": "/**\n * Use CBOR to decode from a given value.\n *\n * This will try to decode all from the given value, allowing to decoded CBOR sequences. Always will return an array with the decoded results.\n *\n * @param dataEncoded_ - The data to be decoded\n *\n * @returns An array with the decoded data.\n *\n * @public\n */\n",
-          "excerptTokens": [
-            {
-              "kind": "Content",
-              "text": "cborDecode: "
-            },
-            {
-              "kind": "Content",
-              "text": "(dataEncoded_: string) => "
-            },
-            {
-              "kind": "Reference",
-              "text": "Array",
-              "canonicalReference": "!Array:interface"
-            },
-            {
-              "kind": "Content",
-              "text": "<any>"
-            }
-          ],
-          "fileUrlPath": "dist/types/utils.d.ts",
-          "isReadonly": true,
-          "releaseTag": "Public",
-          "name": "cborDecode",
-          "variableTypeTokenRange": {
-            "startIndex": 1,
-            "endIndex": 4
-          }
-        },
-        {
->>>>>>> 758a0f4e
-          "kind": "Interface",
-          "canonicalReference": "@rainprotocol/rainlang!ClientCapabilities:interface",
-          "docComment": "/**\n * Describes what LSP capabilities the client supports\n *\n * @public\n */\n",
-          "excerptTokens": [
-            {
-              "kind": "Content",
-              "text": "export interface ClientCapabilities "
-            }
-          ],
-          "fileUrlPath": "dist/types/rainLanguageTypes.d.ts",
-          "releaseTag": "Public",
-          "name": "ClientCapabilities",
-          "preserveMemberOrder": false,
-          "members": [
-            {
-              "kind": "PropertySignature",
-              "canonicalReference": "@rainprotocol/rainlang!ClientCapabilities#textDocument:member",
-              "docComment": "/**\n * The text document client capabilities\n */\n",
-              "excerptTokens": [
-                {
-                  "kind": "Content",
-                  "text": "textDocument?: "
-                },
-                {
-                  "kind": "Content",
-                  "text": "{\n        publishDiagnostics?: {\n            relatedInformation?: boolean;\n        };\n        completion?: {\n            completionItem?: {\n                documentationFormat?: "
-                },
-                {
-                  "kind": "Reference",
-                  "text": "MarkupKind",
-                  "canonicalReference": "@rainprotocol/rainlang!~MarkupKind"
-                },
-                {
-                  "kind": "Content",
-                  "text": "[];\n            };\n        };\n        hover?: {\n            contentFormat?: "
-                },
-                {
-                  "kind": "Reference",
-                  "text": "MarkupKind",
-                  "canonicalReference": "@rainprotocol/rainlang!~MarkupKind"
-                },
-                {
-                  "kind": "Content",
-                  "text": "[];\n        };\n    }"
-                },
-                {
-                  "kind": "Content",
-                  "text": ";"
-                }
-              ],
-              "isReadonly": false,
-              "isOptional": true,
-              "releaseTag": "Public",
-              "name": "textDocument",
-              "propertyTypeTokenRange": {
-                "startIndex": 1,
-                "endIndex": 6
-              }
-            }
-          ],
-          "extendsTokenRanges": []
-        },
-        {
-          "kind": "Namespace",
-          "canonicalReference": "@rainprotocol/rainlang!ClientCapabilities:namespace",
-          "docComment": "/**\n * Predefined latest client capabilities\n *\n * @public\n */\n",
-          "excerptTokens": [
-            {
-              "kind": "Content",
-              "text": "export declare namespace ClientCapabilities "
-            }
-          ],
-          "fileUrlPath": "dist/types/rainLanguageTypes.d.ts",
-          "releaseTag": "Public",
-          "name": "ClientCapabilities",
-          "preserveMemberOrder": false,
-          "members": [
-            {
-              "kind": "Variable",
-              "canonicalReference": "@rainprotocol/rainlang!ClientCapabilities.ALL:var",
-              "docComment": "",
-              "excerptTokens": [
-                {
-                  "kind": "Content",
-                  "text": "ALL: "
-                },
-                {
-                  "kind": "Reference",
-                  "text": "ClientCapabilities",
-                  "canonicalReference": "@rainprotocol/rainlang!ClientCapabilities:interface"
-                }
-              ],
-              "isReadonly": true,
-              "releaseTag": "Public",
-              "name": "ALL",
-              "variableTypeTokenRange": {
-                "startIndex": 1,
-                "endIndex": 2
-              }
-            }
-          ]
-        },
-        {
-          "kind": "Enum",
-          "canonicalReference": "@rainprotocol/rainlang!CompletionTriggerKind:enum",
-          "docComment": "/**\n * How a completion was triggered\n *\n * @public\n */\n",
-          "excerptTokens": [
-            {
-              "kind": "Content",
-              "text": "export declare enum CompletionTriggerKind "
-            }
-          ],
-          "fileUrlPath": "dist/types/rainLanguageTypes.d.ts",
-          "releaseTag": "Public",
-          "name": "CompletionTriggerKind",
-          "preserveMemberOrder": false,
-          "members": [
-            {
-              "kind": "EnumMember",
-              "canonicalReference": "@rainprotocol/rainlang!CompletionTriggerKind.Invoked:member",
-              "docComment": "/**\n * Completion was triggered by typing an identifier (24x7 code complete), manual invocation (e.g Ctrl+Space) or via API.\n */\n",
-              "excerptTokens": [
-                {
-                  "kind": "Content",
-                  "text": "Invoked = "
-                },
-                {
-                  "kind": "Content",
-                  "text": "1"
-                }
-              ],
-              "initializerTokenRange": {
-                "startIndex": 1,
-                "endIndex": 2
-              },
-              "releaseTag": "Public",
-              "name": "Invoked"
-            },
-            {
-              "kind": "EnumMember",
-              "canonicalReference": "@rainprotocol/rainlang!CompletionTriggerKind.TriggerCharacter:member",
-              "docComment": "/**\n * Completion was triggered by a trigger character specified by the `triggerCharacters` properties of the `CompletionRegistrationOptions`.\n */\n",
-              "excerptTokens": [
-                {
-                  "kind": "Content",
-                  "text": "TriggerCharacter = "
-                },
-                {
-                  "kind": "Content",
-                  "text": "2"
-                }
-              ],
-              "initializerTokenRange": {
-                "startIndex": 1,
-                "endIndex": 2
-              },
-              "releaseTag": "Public",
-              "name": "TriggerCharacter"
-            },
-            {
-              "kind": "EnumMember",
-              "canonicalReference": "@rainprotocol/rainlang!CompletionTriggerKind.TriggerForIncompleteCompletions:member",
-              "docComment": "/**\n * Completion was re-triggered as current completion list is incomplete\n */\n",
-              "excerptTokens": [
-                {
-                  "kind": "Content",
-                  "text": "TriggerForIncompleteCompletions = "
-                },
-                {
-                  "kind": "Content",
-                  "text": "3"
-                }
-              ],
-              "initializerTokenRange": {
-                "startIndex": 1,
-                "endIndex": 2
-              },
-              "releaseTag": "Public",
-              "name": "TriggerForIncompleteCompletions"
-            }
-          ]
-        },
-        {
-<<<<<<< HEAD
-=======
-          "kind": "TypeAlias",
-          "canonicalReference": "@rainprotocol/rainlang!ComputedOutput:type",
-          "docComment": "/**\n * Data type for computed output\n *\n * @public\n */\n",
-          "excerptTokens": [
-            {
-              "kind": "Content",
-              "text": "export type ComputedOutput = "
-            },
-            {
-              "kind": "Content",
-              "text": "{\n    bits: [number, number];\n    computation?: string;\n}"
-            },
-            {
-              "kind": "Content",
-              "text": ";"
-            }
-          ],
-          "fileUrlPath": "dist/types/parser/opMetaTypes.d.ts",
-          "releaseTag": "Public",
-          "name": "ComputedOutput",
-          "typeTokenRange": {
-            "startIndex": 1,
-            "endIndex": 2
-          }
-        },
-        {
->>>>>>> 758a0f4e
-          "kind": "Variable",
-          "canonicalReference": "@rainprotocol/rainlang!concat:var",
-          "docComment": "/**\n * ethers concat\n *\n * @public\n */\n",
-          "excerptTokens": [
-            {
-              "kind": "Content",
-              "text": "concat: "
-            },
-            {
-              "kind": "Content",
-              "text": "typeof "
-            },
-            {
-              "kind": "Reference",
-              "text": "utils.concat",
-              "canonicalReference": "@ethersproject/bytes!concat:function"
-            }
-          ],
-          "fileUrlPath": "dist/types/utils.d.ts",
-          "isReadonly": true,
-          "releaseTag": "Public",
-          "name": "concat",
-          "variableTypeTokenRange": {
-            "startIndex": 1,
-            "endIndex": 3
-          }
-        },
-        {
-          "kind": "Variable",
-          "canonicalReference": "@rainprotocol/rainlang!CONSTANTS:var",
-          "docComment": "/**\n * ethers constants\n *\n * @public\n */\n",
-          "excerptTokens": [
-            {
-              "kind": "Content",
-              "text": "CONSTANTS: "
-            },
-            {
-              "kind": "Content",
-              "text": "typeof "
-            },
-            {
-              "kind": "Reference",
-              "text": "ethers.constants",
-              "canonicalReference": "ethers!constants"
-            }
-          ],
-          "fileUrlPath": "dist/types/utils.d.ts",
-          "isReadonly": true,
-          "releaseTag": "Public",
-          "name": "CONSTANTS",
-          "variableTypeTokenRange": {
-            "startIndex": 1,
-            "endIndex": 3
-          }
-        },
-        {
-          "kind": "Function",
-          "canonicalReference": "@rainprotocol/rainlang!constructByBits:function(1)",
-          "docComment": "/**\n * Method to construct the operand from operand args\n *\n * @param args - Operand arguments\n *\n * @returns operand value\n *\n * @public\n */\n",
-          "excerptTokens": [
-            {
-              "kind": "Content",
-              "text": "export declare function constructByBits(args: "
-            },
-            {
-              "kind": "Content",
-              "text": "{\n    value: number;\n    bits: [number, number];\n    computation?: string;\n    validRange?: number[][];\n    computationVar?: string;\n}[]"
-            },
-            {
-              "kind": "Content",
-              "text": "): "
-            },
-            {
-              "kind": "Content",
-              "text": "number | number[]"
-            },
-            {
-              "kind": "Content",
-              "text": ";"
-            }
-          ],
-          "fileUrlPath": "dist/types/utils.d.ts",
-          "returnTypeTokenRange": {
-            "startIndex": 3,
-            "endIndex": 4
-          },
-          "releaseTag": "Public",
-          "overloadIndex": 1,
-          "parameters": [
-            {
-              "parameterName": "args",
-              "parameterTypeTokenRange": {
-                "startIndex": 1,
-                "endIndex": 2
-              },
-              "isOptional": false
-            }
-          ],
-          "name": "constructByBits"
-        },
-        {
-<<<<<<< HEAD
-=======
-          "kind": "Variable",
-          "canonicalReference": "@rainprotocol/rainlang!decodeRainMetaDocument:var",
-          "docComment": "/**\n * Use a given `dataEncoded_` as hex string and decoded it following the Rain enconding design.\n *\n * @param dataEncoded_ - The data to be decoded\n *\n * @returns An array with the values decoded.\n *\n * @public\n */\n",
-          "excerptTokens": [
-            {
-              "kind": "Content",
-              "text": "decodeRainMetaDocument: "
-            },
-            {
-              "kind": "Content",
-              "text": "(dataEncoded_: string) => "
-            },
-            {
-              "kind": "Reference",
-              "text": "Array",
-              "canonicalReference": "!Array:interface"
-            },
-            {
-              "kind": "Content",
-              "text": "<any>"
-            }
-          ],
-          "fileUrlPath": "dist/types/utils.d.ts",
-          "isReadonly": true,
-          "releaseTag": "Public",
-          "name": "decodeRainMetaDocument",
-          "variableTypeTokenRange": {
-            "startIndex": 1,
-            "endIndex": 4
-          }
-        },
-        {
->>>>>>> 758a0f4e
-          "kind": "Function",
-          "canonicalReference": "@rainprotocol/rainlang!deepCopy:function(1)",
-          "docComment": "/**\n * Deep copy an item in a way that all of its properties get new reference\n *\n * @param variable - The variable to copy\n *\n * @returns a new deep copy of the variable\n *\n * @public\n */\n",
-          "excerptTokens": [
-            {
-              "kind": "Content",
-              "text": "export declare function deepCopy<T>(variable: "
-            },
-            {
-              "kind": "Content",
-              "text": "T"
-            },
-            {
-              "kind": "Content",
-              "text": "): "
-            },
-            {
-              "kind": "Content",
-              "text": "T"
-            },
-            {
-              "kind": "Content",
-              "text": ";"
-            }
-          ],
-          "fileUrlPath": "dist/types/utils.d.ts",
-          "returnTypeTokenRange": {
-            "startIndex": 3,
-            "endIndex": 4
-          },
-          "releaseTag": "Public",
-          "overloadIndex": 1,
-          "parameters": [
-            {
-              "parameterName": "variable",
-              "parameterTypeTokenRange": {
-                "startIndex": 1,
-                "endIndex": 2
-              },
-              "isOptional": false
-            }
-          ],
-          "typeParameters": [
-            {
-              "typeParameterName": "T",
-              "constraintTokenRange": {
-                "startIndex": 0,
-                "endIndex": 0
-              },
-              "defaultTypeTokenRange": {
-                "startIndex": 0,
-                "endIndex": 0
-              }
-            }
-          ],
-          "name": "deepCopy"
-        },
-        {
-          "kind": "Function",
-          "canonicalReference": "@rainprotocol/rainlang!deepFreeze:function(1)",
-          "docComment": "/**\n * Deeply freezes an object, all of the properties of propterties gets frozen\n *\n * @param object - object to freez\n *\n * @returns frozen object\n *\n * @public\n */\n",
-          "excerptTokens": [
-            {
-              "kind": "Content",
-              "text": "export declare function deepFreeze(object: "
-            },
-            {
-              "kind": "Content",
-              "text": "any"
-            },
-            {
-              "kind": "Content",
-              "text": "): "
-            },
-            {
-              "kind": "Content",
-              "text": "any"
-            },
-            {
-              "kind": "Content",
-              "text": ";"
-            }
-          ],
-          "fileUrlPath": "dist/types/utils.d.ts",
-          "returnTypeTokenRange": {
-            "startIndex": 3,
-            "endIndex": 4
-          },
-          "releaseTag": "Public",
-          "overloadIndex": 1,
-          "parameters": [
-            {
-              "parameterName": "object",
-              "parameterTypeTokenRange": {
-                "startIndex": 1,
-                "endIndex": 2
-              },
-              "isOptional": false
-            }
-          ],
-          "name": "deepFreeze"
-        },
-        {
-          "kind": "Enum",
-          "canonicalReference": "@rainprotocol/rainlang!ErrorCode:enum",
-          "docComment": "/**\n * Error codes used by diagnostics\n *\n * @public\n */\n",
-          "excerptTokens": [
-            {
-              "kind": "Content",
-              "text": "export declare enum ErrorCode "
-            }
-          ],
-          "fileUrlPath": "dist/types/rainLanguageTypes.d.ts",
-          "releaseTag": "Public",
-          "name": "ErrorCode",
-          "preserveMemberOrder": false,
-          "members": [
-            {
-              "kind": "EnumMember",
-              "canonicalReference": "@rainprotocol/rainlang!ErrorCode.ExpectedClosingOperandArgBracket:member",
-              "docComment": "",
-              "excerptTokens": [
-                {
-                  "kind": "Content",
-                  "text": "ExpectedClosingOperandArgBracket = "
-                },
-                {
-                  "kind": "Content",
-                  "text": "774"
-                }
-              ],
-              "initializerTokenRange": {
-                "startIndex": 1,
-                "endIndex": 2
-              },
-              "releaseTag": "Public",
-              "name": "ExpectedClosingOperandArgBracket"
-            },
-            {
-              "kind": "EnumMember",
-              "canonicalReference": "@rainprotocol/rainlang!ErrorCode.ExpectedClosingParen:member",
-              "docComment": "",
-              "excerptTokens": [
-                {
-                  "kind": "Content",
-                  "text": "ExpectedClosingParen = "
-                },
-                {
-                  "kind": "Content",
-                  "text": "772"
-                }
-              ],
-              "initializerTokenRange": {
-                "startIndex": 1,
-                "endIndex": 2
-              },
-              "releaseTag": "Public",
-              "name": "ExpectedClosingParen"
-            },
-            {
-              "kind": "EnumMember",
-              "canonicalReference": "@rainprotocol/rainlang!ErrorCode.ExpectedOpcode:member",
-              "docComment": "",
-              "excerptTokens": [
-                {
-                  "kind": "Content",
-                  "text": "ExpectedOpcode = "
-                },
-                {
-                  "kind": "Content",
-                  "text": "769"
-                }
-              ],
-              "initializerTokenRange": {
-                "startIndex": 1,
-                "endIndex": 2
-              },
-              "releaseTag": "Public",
-              "name": "ExpectedOpcode"
-            },
-            {
-              "kind": "EnumMember",
-              "canonicalReference": "@rainprotocol/rainlang!ErrorCode.ExpectedOpeningParen:member",
-              "docComment": "",
-              "excerptTokens": [
-                {
-                  "kind": "Content",
-                  "text": "ExpectedOpeningParen = "
-                },
-                {
-                  "kind": "Content",
-                  "text": "773"
-                }
-              ],
-              "initializerTokenRange": {
-                "startIndex": 1,
-                "endIndex": 2
-              },
-              "releaseTag": "Public",
-              "name": "ExpectedOpeningParen"
-            },
-            {
-              "kind": "EnumMember",
-              "canonicalReference": "@rainprotocol/rainlang!ErrorCode.ExpectedOperandArgs:member",
-              "docComment": "",
-              "excerptTokens": [
-                {
-                  "kind": "Content",
-                  "text": "ExpectedOperandArgs = "
-                },
-                {
-                  "kind": "Content",
-                  "text": "771"
-                }
-              ],
-              "initializerTokenRange": {
-                "startIndex": 1,
-                "endIndex": 2
-              },
-              "releaseTag": "Public",
-              "name": "ExpectedOperandArgs"
-            },
-            {
-              "kind": "EnumMember",
-              "canonicalReference": "@rainprotocol/rainlang!ErrorCode.ExpectedSpace:member",
-              "docComment": "",
-              "excerptTokens": [
-                {
-                  "kind": "Content",
-                  "text": "ExpectedSpace = "
-                },
-                {
-                  "kind": "Content",
-                  "text": "770"
-                }
-              ],
-              "initializerTokenRange": {
-                "startIndex": 1,
-                "endIndex": 2
-              },
-              "releaseTag": "Public",
-              "name": "ExpectedSpace"
-            },
-            {
-              "kind": "EnumMember",
-              "canonicalReference": "@rainprotocol/rainlang!ErrorCode.InvalidExpression:member",
-              "docComment": "",
-              "excerptTokens": [
-                {
-                  "kind": "Content",
-                  "text": "InvalidExpression = "
-                },
-                {
-                  "kind": "Content",
-                  "text": "258"
-                }
-              ],
-              "initializerTokenRange": {
-                "startIndex": 1,
-                "endIndex": 2
-              },
-              "releaseTag": "Public",
-              "name": "InvalidExpression"
-            },
-            {
-              "kind": "EnumMember",
-              "canonicalReference": "@rainprotocol/rainlang!ErrorCode.InvalidInputsMeta:member",
-              "docComment": "",
-              "excerptTokens": [
-                {
-                  "kind": "Content",
-                  "text": "InvalidInputsMeta = "
-                },
-                {
-                  "kind": "Content",
-                  "text": "259"
-                }
-              ],
-              "initializerTokenRange": {
-                "startIndex": 1,
-                "endIndex": 2
-              },
-              "releaseTag": "Public",
-              "name": "InvalidInputsMeta"
-            },
-            {
-              "kind": "EnumMember",
-              "canonicalReference": "@rainprotocol/rainlang!ErrorCode.InvalidNestedNode:member",
-              "docComment": "",
-              "excerptTokens": [
-                {
-                  "kind": "Content",
-                  "text": "InvalidNestedNode = "
-                },
-                {
-                  "kind": "Content",
-                  "text": "261"
-                }
-              ],
-              "initializerTokenRange": {
-                "startIndex": 1,
-                "endIndex": 2
-              },
-              "releaseTag": "Public",
-              "name": "InvalidNestedNode"
-            },
-            {
-              "kind": "EnumMember",
-              "canonicalReference": "@rainprotocol/rainlang!ErrorCode.InvalidOutputsMeta:member",
-              "docComment": "",
-              "excerptTokens": [
-                {
-                  "kind": "Content",
-                  "text": "InvalidOutputsMeta = "
-                },
-                {
-                  "kind": "Content",
-                  "text": "260"
-                }
-              ],
-              "initializerTokenRange": {
-                "startIndex": 1,
-                "endIndex": 2
-              },
-              "releaseTag": "Public",
-              "name": "InvalidOutputsMeta"
-            },
-            {
-              "kind": "EnumMember",
-              "canonicalReference": "@rainprotocol/rainlang!ErrorCode.InvalidSelfReferenceLHS:member",
-              "docComment": "",
-              "excerptTokens": [
-                {
-                  "kind": "Content",
-                  "text": "InvalidSelfReferenceLHS = "
-                },
-                {
-                  "kind": "Content",
-                  "text": "262"
-                }
-              ],
-              "initializerTokenRange": {
-                "startIndex": 1,
-                "endIndex": 2
-              },
-              "releaseTag": "Public",
-              "name": "InvalidSelfReferenceLHS"
-            },
-            {
-              "kind": "EnumMember",
-              "canonicalReference": "@rainprotocol/rainlang!ErrorCode.InvalidWordPattern:member",
-              "docComment": "",
-              "excerptTokens": [
-                {
-                  "kind": "Content",
-                  "text": "InvalidWordPattern = "
-                },
-                {
-                  "kind": "Content",
-                  "text": "257"
-                }
-              ],
-              "initializerTokenRange": {
-                "startIndex": 1,
-                "endIndex": 2
-              },
-              "releaseTag": "Public",
-              "name": "InvalidWordPattern"
-            },
-            {
-              "kind": "EnumMember",
-              "canonicalReference": "@rainprotocol/rainlang!ErrorCode.MismatchLHS:member",
-              "docComment": "",
-              "excerptTokens": [
-                {
-                  "kind": "Content",
-                  "text": "MismatchLHS = "
-                },
-                {
-                  "kind": "Content",
-                  "text": "1026"
-                }
-              ],
-              "initializerTokenRange": {
-                "startIndex": 1,
-                "endIndex": 2
-              },
-              "releaseTag": "Public",
-              "name": "MismatchLHS"
-            },
-            {
-              "kind": "EnumMember",
-              "canonicalReference": "@rainprotocol/rainlang!ErrorCode.MismatchOperandArgs:member",
-              "docComment": "",
-              "excerptTokens": [
-                {
-                  "kind": "Content",
-                  "text": "MismatchOperandArgs = "
-                },
-                {
-                  "kind": "Content",
-                  "text": "1027"
-                }
-              ],
-              "initializerTokenRange": {
-                "startIndex": 1,
-                "endIndex": 2
-              },
-              "releaseTag": "Public",
-              "name": "MismatchOperandArgs"
-            },
-            {
-              "kind": "EnumMember",
-              "canonicalReference": "@rainprotocol/rainlang!ErrorCode.MismatchRHS:member",
-              "docComment": "",
-              "excerptTokens": [
-                {
-                  "kind": "Content",
-                  "text": "MismatchRHS = "
-                },
-                {
-                  "kind": "Content",
-                  "text": "1025"
-                }
-              ],
-              "initializerTokenRange": {
-                "startIndex": 1,
-                "endIndex": 2
-              },
-              "releaseTag": "Public",
-              "name": "MismatchRHS"
-            },
-            {
-              "kind": "EnumMember",
-              "canonicalReference": "@rainprotocol/rainlang!ErrorCode.NonASCIICharacter:member",
-              "docComment": "",
-              "excerptTokens": [
-                {
-                  "kind": "Content",
-                  "text": "NonASCIICharacter = "
-                },
-                {
-                  "kind": "Content",
-                  "text": "2"
-                }
-              ],
-              "initializerTokenRange": {
-                "startIndex": 1,
-                "endIndex": 2
-              },
-              "releaseTag": "Public",
-              "name": "NonASCIICharacter"
-            },
-            {
-              "kind": "EnumMember",
-              "canonicalReference": "@rainprotocol/rainlang!ErrorCode.NonPrintableASCIICharacter:member",
-              "docComment": "",
-              "excerptTokens": [
-                {
-                  "kind": "Content",
-                  "text": "NonPrintableASCIICharacter = "
-                },
-                {
-                  "kind": "Content",
-                  "text": "3"
-                }
-              ],
-              "initializerTokenRange": {
-                "startIndex": 1,
-                "endIndex": 2
-              },
-              "releaseTag": "Public",
-              "name": "NonPrintableASCIICharacter"
-            },
-            {
-              "kind": "EnumMember",
-              "canonicalReference": "@rainprotocol/rainlang!ErrorCode.OutOfRangeInputs:member",
-              "docComment": "",
-              "excerptTokens": [
-                {
-                  "kind": "Content",
-                  "text": "OutOfRangeInputs = "
-                },
-                {
-                  "kind": "Content",
-                  "text": "1281"
-                }
-              ],
-              "initializerTokenRange": {
-                "startIndex": 1,
-                "endIndex": 2
-              },
-              "releaseTag": "Public",
-              "name": "OutOfRangeInputs"
-            },
-            {
-              "kind": "EnumMember",
-              "canonicalReference": "@rainprotocol/rainlang!ErrorCode.OutOfRangeOperandArgs:member",
-              "docComment": "",
-              "excerptTokens": [
-                {
-                  "kind": "Content",
-                  "text": "OutOfRangeOperandArgs = "
-                },
-                {
-                  "kind": "Content",
-                  "text": "1282"
-                }
-              ],
-              "initializerTokenRange": {
-                "startIndex": 1,
-                "endIndex": 2
-              },
-              "releaseTag": "Public",
-              "name": "OutOfRangeOperandArgs"
-            },
-            {
-              "kind": "EnumMember",
-              "canonicalReference": "@rainprotocol/rainlang!ErrorCode.OutOfRangeValue:member",
-              "docComment": "",
-              "excerptTokens": [
-                {
-                  "kind": "Content",
-                  "text": "OutOfRangeValue = "
-                },
-                {
-                  "kind": "Content",
-                  "text": "1283"
-                }
-              ],
-              "initializerTokenRange": {
-                "startIndex": 1,
-                "endIndex": 2
-              },
-              "releaseTag": "Public",
-              "name": "OutOfRangeValue"
-            },
-            {
-              "kind": "EnumMember",
-              "canonicalReference": "@rainprotocol/rainlang!ErrorCode.RuntimeError:member",
-              "docComment": "",
-              "excerptTokens": [
-                {
-                  "kind": "Content",
-                  "text": "RuntimeError = "
-                },
-                {
-                  "kind": "Content",
-                  "text": "1792"
-                }
-              ],
-              "initializerTokenRange": {
-                "startIndex": 1,
-                "endIndex": 2
-              },
-              "releaseTag": "Public",
-              "name": "RuntimeError"
-            },
-            {
-              "kind": "EnumMember",
-              "canonicalReference": "@rainprotocol/rainlang!ErrorCode.UndefinedOpMeta:member",
-              "docComment": "",
-              "excerptTokens": [
-                {
-                  "kind": "Content",
-                  "text": "UndefinedOpMeta = "
-                },
-                {
-                  "kind": "Content",
-                  "text": "0"
-                }
-              ],
-              "initializerTokenRange": {
-                "startIndex": 1,
-                "endIndex": 2
-              },
-              "releaseTag": "Public",
-              "name": "UndefinedOpMeta"
-            },
-            {
-              "kind": "EnumMember",
-              "canonicalReference": "@rainprotocol/rainlang!ErrorCode.UndefinedWord:member",
-              "docComment": "",
-              "excerptTokens": [
-                {
-                  "kind": "Content",
-                  "text": "UndefinedWord = "
-                },
-                {
-                  "kind": "Content",
-                  "text": "1"
-                }
-              ],
-              "initializerTokenRange": {
-                "startIndex": 1,
-                "endIndex": 2
-              },
-              "releaseTag": "Public",
-              "name": "UndefinedWord"
-            },
-            {
-              "kind": "EnumMember",
-              "canonicalReference": "@rainprotocol/rainlang!ErrorCode.UnexpectedClosingParen:member",
-              "docComment": "",
-              "excerptTokens": [
-                {
-                  "kind": "Content",
-                  "text": "UnexpectedClosingParen = "
-                },
-                {
-                  "kind": "Content",
-                  "text": "514"
-                }
-              ],
-              "initializerTokenRange": {
-                "startIndex": 1,
-                "endIndex": 2
-              },
-              "releaseTag": "Public",
-              "name": "UnexpectedClosingParen"
-            },
-            {
-              "kind": "EnumMember",
-              "canonicalReference": "@rainprotocol/rainlang!ErrorCode.UnexpectedEndOfComment:member",
-              "docComment": "",
-              "excerptTokens": [
-                {
-                  "kind": "Content",
-                  "text": "UnexpectedEndOfComment = "
-                },
-                {
-                  "kind": "Content",
-                  "text": "513"
-                }
-              ],
-              "initializerTokenRange": {
-                "startIndex": 1,
-                "endIndex": 2
-              },
-              "releaseTag": "Public",
-              "name": "UnexpectedEndOfComment"
-            },
-            {
-              "kind": "EnumMember",
-              "canonicalReference": "@rainprotocol/rainlang!ErrorCode.UnexpectedRHSComment:member",
-              "docComment": "",
-              "excerptTokens": [
-                {
-                  "kind": "Content",
-                  "text": "UnexpectedRHSComment = "
-                },
-                {
-                  "kind": "Content",
-                  "text": "515"
-                }
-              ],
-              "initializerTokenRange": {
-                "startIndex": 1,
-                "endIndex": 2
-              },
-              "releaseTag": "Public",
-              "name": "UnexpectedRHSComment"
-            },
-            {
-              "kind": "EnumMember",
-              "canonicalReference": "@rainprotocol/rainlang!ErrorCode.UnknownOp:member",
-              "docComment": "",
-              "excerptTokens": [
-                {
-                  "kind": "Content",
-                  "text": "UnknownOp = "
-                },
-                {
-                  "kind": "Content",
-                  "text": "1536"
-                }
-              ],
-              "initializerTokenRange": {
-                "startIndex": 1,
-                "endIndex": 2
-              },
-              "releaseTag": "Public",
-              "name": "UnknownOp"
-            }
-          ]
-        },
-        {
-          "kind": "TypeAlias",
-          "canonicalReference": "@rainprotocol/rainlang!ExpressionConfig:type",
-          "docComment": "/**\n * Type of valid parsed expression, i.e. compiled bytes\n *\n * @public\n */\n",
-          "excerptTokens": [
-            {
-              "kind": "Content",
-              "text": "export type ExpressionConfig = "
-            },
-            {
-              "kind": "Content",
-              "text": "{\n    sources: "
-            },
-            {
-              "kind": "Reference",
-              "text": "BytesLike",
-              "canonicalReference": "@ethersproject/bytes!BytesLike:type"
-            },
-            {
-              "kind": "Content",
-              "text": "[];\n    constants: "
-            },
-            {
-              "kind": "Reference",
-              "text": "BigNumberish",
-              "canonicalReference": "@ethersproject/bignumber!BigNumberish:type"
-            },
-            {
-              "kind": "Content",
-              "text": "[];\n}"
-            },
-            {
-              "kind": "Content",
-              "text": ";"
-            }
-          ],
-          "fileUrlPath": "dist/types/compiler/expressionConfigTypes.d.ts",
-          "releaseTag": "Public",
-          "name": "ExpressionConfig",
-          "typeTokenRange": {
-            "startIndex": 1,
-            "endIndex": 6
-          }
-        },
-        {
-          "kind": "Function",
-          "canonicalReference": "@rainprotocol/rainlang!extractByBits:function(1)",
-          "docComment": "/**\n * Method to extract value from operand by specified bits indexes\n *\n * @param value - Operand value\n *\n * @param bits - Bits indexes to extract\n *\n * @param computation - Any arethmetical operation to apply to extracted value\n *\n * @param computationVar - The variavle in compuation to solve for, default is \"bits\"\n *\n * @returns Extracted value\n *\n * @public\n */\n",
-          "excerptTokens": [
-            {
-              "kind": "Content",
-              "text": "export declare function extractByBits(value: "
-            },
-            {
-              "kind": "Content",
-              "text": "number"
-            },
-            {
-              "kind": "Content",
-              "text": ", bits: "
-            },
-            {
-              "kind": "Content",
-              "text": "[number, number]"
-            },
-            {
-              "kind": "Content",
-              "text": ", computation?: "
-            },
-            {
-              "kind": "Content",
-              "text": "string"
-            },
-            {
-              "kind": "Content",
-              "text": ", computationVar?: "
-            },
-            {
-              "kind": "Content",
-              "text": "string"
-            },
-            {
-              "kind": "Content",
-              "text": "): "
-            },
-            {
-              "kind": "Content",
-              "text": "number"
-            },
-            {
-              "kind": "Content",
-              "text": ";"
-            }
-          ],
-          "fileUrlPath": "dist/types/utils.d.ts",
-          "returnTypeTokenRange": {
-            "startIndex": 9,
-            "endIndex": 10
-          },
-          "releaseTag": "Public",
-          "overloadIndex": 1,
-          "parameters": [
-            {
-              "parameterName": "value",
-              "parameterTypeTokenRange": {
-                "startIndex": 1,
-                "endIndex": 2
-              },
-              "isOptional": false
-            },
-            {
-              "parameterName": "bits",
-              "parameterTypeTokenRange": {
-                "startIndex": 3,
-                "endIndex": 4
-              },
-              "isOptional": false
-            },
-            {
-              "parameterName": "computation",
-              "parameterTypeTokenRange": {
-                "startIndex": 5,
-                "endIndex": 6
-              },
-              "isOptional": true
-            },
-            {
-              "parameterName": "computationVar",
-              "parameterTypeTokenRange": {
-                "startIndex": 7,
-                "endIndex": 8
-              },
-              "isOptional": true
-            }
-          ],
-          "name": "extractByBits"
-        },
-        {
-          "kind": "Function",
-          "canonicalReference": "@rainprotocol/rainlang!extractFromMap:function(1)",
-          "docComment": "/**\n * Extract some of the properites from a Map as a new Map with same keys.\n *\n * @param map - the map to extract from\n *\n * @param properties - name of the properties in second item of the map elements\n *\n * @returns a new Map with extracted properties\n *\n * @public\n */\n",
-          "excerptTokens": [
-            {
-              "kind": "Content",
-              "text": "export declare function extractFromMap(map: "
-            },
-            {
-              "kind": "Reference",
-              "text": "Map",
-              "canonicalReference": "!Map:interface"
-            },
-            {
-              "kind": "Content",
-              "text": "<any, any>"
-            },
-            {
-              "kind": "Content",
-              "text": ", properties: "
-            },
-            {
-              "kind": "Content",
-              "text": "string[]"
-            },
-            {
-              "kind": "Content",
-              "text": "): "
-            },
-            {
-              "kind": "Reference",
-              "text": "Map",
-              "canonicalReference": "!Map:interface"
-            },
-            {
-              "kind": "Content",
-              "text": "<any, any>"
-            },
-            {
-              "kind": "Content",
-              "text": ";"
-            }
-          ],
-          "fileUrlPath": "dist/types/utils.d.ts",
-          "returnTypeTokenRange": {
-            "startIndex": 6,
-            "endIndex": 8
-          },
-          "releaseTag": "Public",
-          "overloadIndex": 1,
-          "parameters": [
-            {
-              "parameterName": "map",
-              "parameterTypeTokenRange": {
-                "startIndex": 1,
-                "endIndex": 3
-              },
-              "isOptional": false
-            },
-            {
-              "parameterName": "properties",
-              "parameterTypeTokenRange": {
-                "startIndex": 4,
-                "endIndex": 5
-              },
-              "isOptional": false
-            }
-          ],
-          "name": "extractFromMap"
-        },
-        {
-          "kind": "Function",
-          "canonicalReference": "@rainprotocol/rainlang!extractFromRecord:function(1)",
-          "docComment": "/**\n * Extract some of the properties from a Record as new Record with same keys.\n *\n * @param record - the record to extract from.\n *\n * @param properties - name of the properties in value item of the key/va;ue pair of a Record object\n *\n * @returns a new Record with extracted key/value pairs\n *\n * @public\n */\n",
-          "excerptTokens": [
-            {
-              "kind": "Content",
-              "text": "export declare function extractFromRecord<T extends "
-            },
-            {
-              "kind": "Content",
-              "text": "string | number | symbol"
-            },
-            {
-              "kind": "Content",
-              "text": ">(record: "
-            },
-            {
-              "kind": "Reference",
-              "text": "Record",
-              "canonicalReference": "!Record:type"
-            },
-            {
-              "kind": "Content",
-              "text": "<T, any>"
-            },
-            {
-              "kind": "Content",
-              "text": ", properties: "
-            },
-            {
-              "kind": "Content",
-              "text": "string | string[]"
-            },
-            {
-              "kind": "Content",
-              "text": "): "
-            },
-            {
-              "kind": "Reference",
-              "text": "Record",
-              "canonicalReference": "!Record:type"
-            },
-            {
-              "kind": "Content",
-              "text": "<T, any>"
-            },
-            {
-              "kind": "Content",
-              "text": ";"
-            }
-          ],
-          "fileUrlPath": "dist/types/utils.d.ts",
-          "returnTypeTokenRange": {
-            "startIndex": 8,
-            "endIndex": 10
-          },
-          "releaseTag": "Public",
-          "overloadIndex": 1,
-          "parameters": [
-            {
-              "parameterName": "record",
-              "parameterTypeTokenRange": {
-                "startIndex": 3,
-                "endIndex": 5
-              },
-              "isOptional": false
-            },
-            {
-              "parameterName": "properties",
-              "parameterTypeTokenRange": {
-                "startIndex": 6,
-                "endIndex": 7
-              },
-              "isOptional": false
-            }
-          ],
-          "typeParameters": [
-            {
-              "typeParameterName": "T",
-              "constraintTokenRange": {
-                "startIndex": 1,
-                "endIndex": 2
-              },
-              "defaultTypeTokenRange": {
-                "startIndex": 0,
-                "endIndex": 0
-              }
-            }
-          ],
-          "name": "extractFromRecord"
-        },
-        {
-          "kind": "Function",
-          "canonicalReference": "@rainprotocol/rainlang!getLanguageService:function(1)",
-          "docComment": "/**\n * Main function to get Rain language services initiated and ready to recieve TextDocuments to provide the desired language services\n *\n * @example\n * ```ts\n * // importing\n * import { getLanguageService } from \"@rainprotocol/rainlang\";\n *\n * // initiating the services\n * const langServices = getLanguageService(clientCapabilities);\n *\n * // getting validation results (lsp Diagnostics)\n * const errors = await langServices.doValidate(myDocument, opmeta);\n * ```\n *\n * @public\n */\n",
-          "excerptTokens": [
-            {
-              "kind": "Content",
-              "text": "export declare function getLanguageService(params?: "
-            },
-            {
-              "kind": "Reference",
-              "text": "LanguageServiceParams",
-              "canonicalReference": "@rainprotocol/rainlang!LanguageServiceParams:interface"
-            },
-            {
-              "kind": "Content",
-              "text": "): "
-            },
-            {
-              "kind": "Reference",
-              "text": "LanguageService",
-              "canonicalReference": "@rainprotocol/rainlang!LanguageService:interface"
-            },
-            {
-              "kind": "Content",
-              "text": ";"
-            }
-          ],
-          "fileUrlPath": "dist/types/rainLanguageService.d.ts",
-          "returnTypeTokenRange": {
-            "startIndex": 3,
-            "endIndex": 4
-          },
-          "releaseTag": "Public",
-          "overloadIndex": 1,
-          "parameters": [
-            {
-              "parameterName": "params",
-              "parameterTypeTokenRange": {
-                "startIndex": 1,
-                "endIndex": 2
-              },
-              "isOptional": true
-<<<<<<< HEAD
-            }
-          ],
-          "name": "getLanguageService"
-=======
-            }
-          ],
-          "name": "getLanguageService"
-        },
-        {
-          "kind": "Function",
-          "canonicalReference": "@rainprotocol/rainlang!getOpMetaFromSg:function(1)",
-          "docComment": "/**\n * Get the op meta from sg\n *\n * @param deployerAddress - The address of the deployer to get the op met from its emitted DISpair event\n *\n * @param network - (optional) The network name, defaults to mumbai if not specified\n *\n * @returns The op meta bytes\n *\n * @public\n */\n",
-          "excerptTokens": [
-            {
-              "kind": "Content",
-              "text": "export declare function getOpMetaFromSg(deployerAddress: "
-            },
-            {
-              "kind": "Content",
-              "text": "string"
-            },
-            {
-              "kind": "Content",
-              "text": ", network?: "
-            },
-            {
-              "kind": "Content",
-              "text": "string"
-            },
-            {
-              "kind": "Content",
-              "text": "): "
-            },
-            {
-              "kind": "Reference",
-              "text": "Promise",
-              "canonicalReference": "!Promise:interface"
-            },
-            {
-              "kind": "Content",
-              "text": "<string>"
-            },
-            {
-              "kind": "Content",
-              "text": ";"
-            }
-          ],
-          "fileUrlPath": "dist/types/parser/onChainOpMeta.d.ts",
-          "returnTypeTokenRange": {
-            "startIndex": 5,
-            "endIndex": 7
-          },
-          "releaseTag": "Public",
-          "overloadIndex": 1,
-          "parameters": [
-            {
-              "parameterName": "deployerAddress",
-              "parameterTypeTokenRange": {
-                "startIndex": 1,
-                "endIndex": 2
-              },
-              "isOptional": false
-            },
-            {
-              "parameterName": "network",
-              "parameterTypeTokenRange": {
-                "startIndex": 3,
-                "endIndex": 4
-              },
-              "isOptional": true
-            }
-          ],
-          "name": "getOpMetaFromSg"
-        },
-        {
-          "kind": "Function",
-          "canonicalReference": "@rainprotocol/rainlang!getOpMetaFromSg:function(2)",
-          "docComment": "/**\n * Get the op meta from sg\n *\n * @param deployerAddress - The address of the deployer to get the op met from its emitted DISpair event\n *\n * @param chainId - (optional) The chain id of the network where the deployer is deployed at. default is Mumbai network\n *\n * @returns The op meta bytes\n *\n * @public\n */\n",
-          "excerptTokens": [
-            {
-              "kind": "Content",
-              "text": "export declare function getOpMetaFromSg(deployerAddress: "
-            },
-            {
-              "kind": "Content",
-              "text": "string"
-            },
-            {
-              "kind": "Content",
-              "text": ", chainId?: "
-            },
-            {
-              "kind": "Content",
-              "text": "number"
-            },
-            {
-              "kind": "Content",
-              "text": "): "
-            },
-            {
-              "kind": "Reference",
-              "text": "Promise",
-              "canonicalReference": "!Promise:interface"
-            },
-            {
-              "kind": "Content",
-              "text": "<string>"
-            },
-            {
-              "kind": "Content",
-              "text": ";"
-            }
-          ],
-          "fileUrlPath": "dist/types/parser/onChainOpMeta.d.ts",
-          "returnTypeTokenRange": {
-            "startIndex": 5,
-            "endIndex": 7
-          },
-          "releaseTag": "Public",
-          "overloadIndex": 2,
-          "parameters": [
-            {
-              "parameterName": "deployerAddress",
-              "parameterTypeTokenRange": {
-                "startIndex": 1,
-                "endIndex": 2
-              },
-              "isOptional": false
-            },
-            {
-              "parameterName": "chainId",
-              "parameterTypeTokenRange": {
-                "startIndex": 3,
-                "endIndex": 4
-              },
-              "isOptional": true
-            }
-          ],
-          "name": "getOpMetaFromSg"
-        },
-        {
-          "kind": "Function",
-          "canonicalReference": "@rainprotocol/rainlang!getOpMetaFromSg:function(3)",
-          "docComment": "/**\n * Get the op meta from sg\n *\n * @param deployerAddress - The address of the deployer to get the op met from its emitted DISpair event\n *\n * @param sgUrl - The subgraph endpoint URL to query from\n *\n * @returns The op meta bytes\n *\n * @public\n */\n",
-          "excerptTokens": [
-            {
-              "kind": "Content",
-              "text": "export declare function getOpMetaFromSg(deployerAddress: "
-            },
-            {
-              "kind": "Content",
-              "text": "string"
-            },
-            {
-              "kind": "Content",
-              "text": ", sgUrl: "
-            },
-            {
-              "kind": "Content",
-              "text": "string"
-            },
-            {
-              "kind": "Content",
-              "text": "): "
-            },
-            {
-              "kind": "Reference",
-              "text": "Promise",
-              "canonicalReference": "!Promise:interface"
-            },
-            {
-              "kind": "Content",
-              "text": "<string>"
-            },
-            {
-              "kind": "Content",
-              "text": ";"
-            }
-          ],
-          "fileUrlPath": "dist/types/parser/onChainOpMeta.d.ts",
-          "returnTypeTokenRange": {
-            "startIndex": 5,
-            "endIndex": 7
-          },
-          "releaseTag": "Public",
-          "overloadIndex": 3,
-          "parameters": [
-            {
-              "parameterName": "deployerAddress",
-              "parameterTypeTokenRange": {
-                "startIndex": 1,
-                "endIndex": 2
-              },
-              "isOptional": false
-            },
-            {
-              "parameterName": "sgUrl",
-              "parameterTypeTokenRange": {
-                "startIndex": 3,
-                "endIndex": 4
-              },
-              "isOptional": false
-            }
-          ],
-          "name": "getOpMetaFromSg"
-        },
-        {
-          "kind": "Variable",
-          "canonicalReference": "@rainprotocol/rainlang!getQuery:var",
-          "docComment": "/**\n * Get the query content\n *\n * @param address - Address of the deployer\n *\n * @returns The query content\n *\n * @public\n */\n",
-          "excerptTokens": [
-            {
-              "kind": "Content",
-              "text": "getQuery: "
-            },
-            {
-              "kind": "Content",
-              "text": "(address: string) => string"
-            }
-          ],
-          "fileUrlPath": "dist/types/parser/onChainOpMeta.d.ts",
-          "isReadonly": true,
-          "releaseTag": "Public",
-          "name": "getQuery",
-          "variableTypeTokenRange": {
-            "startIndex": 1,
-            "endIndex": 2
-          }
->>>>>>> 758a0f4e
-        },
-        {
-          "kind": "Function",
-          "canonicalReference": "@rainprotocol/rainlang!getRainCompletion:function(1)",
-          "docComment": "/**\n * Provides completion items\n *\n * @param document - The TextDocuemnt\n *\n * @param position - Position of the textDocument to get the completion items for\n *\n * @param opmeta - The op meta\n *\n * @param setting - (optional) Language service params\n *\n * @returns Completion items and null if no completion items were available for that position\n *\n * @public\n */\n",
-          "excerptTokens": [
-            {
-              "kind": "Content",
-              "text": "export declare function getRainCompletion(document: "
-            },
-            {
-              "kind": "Reference",
-              "text": "TextDocument",
-              "canonicalReference": "@rainprotocol/rainlang!~TextDocument"
-            },
-            {
-              "kind": "Content",
-              "text": ", position: "
-            },
-            {
-              "kind": "Reference",
-              "text": "Position",
-              "canonicalReference": "@rainprotocol/rainlang!~Position"
-            },
-            {
-              "kind": "Content",
-              "text": ", opmeta: "
-            },
-            {
-              "kind": "Reference",
-              "text": "Uint8Array",
-              "canonicalReference": "!Uint8Array:interface"
-            },
-            {
-              "kind": "Content",
-              "text": " | string"
-            },
-            {
-              "kind": "Content",
-              "text": ", setting?: "
-            },
-            {
-              "kind": "Reference",
-              "text": "LanguageServiceParams",
-              "canonicalReference": "@rainprotocol/rainlang!LanguageServiceParams:interface"
-            },
-            {
-              "kind": "Content",
-              "text": "): "
-            },
-            {
-              "kind": "Reference",
-              "text": "CompletionItem",
-              "canonicalReference": "@rainprotocol/rainlang!~CompletionItem"
-            },
-            {
-              "kind": "Content",
-              "text": "[] | null"
-            },
-            {
-              "kind": "Content",
-              "text": ";"
-            }
-          ],
-          "fileUrlPath": "dist/types/services/rainCompletion.d.ts",
-          "returnTypeTokenRange": {
-            "startIndex": 10,
-            "endIndex": 12
-          },
-          "releaseTag": "Public",
-          "overloadIndex": 1,
-          "parameters": [
-            {
-              "parameterName": "document",
-              "parameterTypeTokenRange": {
-                "startIndex": 1,
-                "endIndex": 2
-              },
-              "isOptional": false
-            },
-            {
-              "parameterName": "position",
-              "parameterTypeTokenRange": {
-                "startIndex": 3,
-                "endIndex": 4
-              },
-              "isOptional": false
-            },
-            {
-              "parameterName": "opmeta",
-              "parameterTypeTokenRange": {
-                "startIndex": 5,
-                "endIndex": 7
-              },
-              "isOptional": false
-            },
-            {
-              "parameterName": "setting",
-              "parameterTypeTokenRange": {
-                "startIndex": 8,
-                "endIndex": 9
-              },
-              "isOptional": true
-            }
-          ],
-          "name": "getRainCompletion"
-        },
-        {
-          "kind": "Function",
-          "canonicalReference": "@rainprotocol/rainlang!getRainCompletion:function(2)",
-          "docComment": "/**\n * Provides completion items\n *\n * @param document - The RainDocument object instance\n *\n * @param position - Position of the textDocument to get the completion items for\n *\n * @param setting - (optional) Language service params\n *\n * @returns Completion items and null if no completion items were available for that position\n *\n * @public\n */\n",
-          "excerptTokens": [
-            {
-              "kind": "Content",
-              "text": "export declare function getRainCompletion(document: "
-            },
-            {
-              "kind": "Reference",
-              "text": "RainDocument",
-              "canonicalReference": "@rainprotocol/rainlang!RainDocument:class"
-            },
-            {
-              "kind": "Content",
-              "text": ", position: "
-            },
-            {
-              "kind": "Reference",
-              "text": "Position",
-              "canonicalReference": "@rainprotocol/rainlang!~Position"
-            },
-            {
-              "kind": "Content",
-              "text": ", setting?: "
-            },
-            {
-              "kind": "Reference",
-              "text": "LanguageServiceParams",
-              "canonicalReference": "@rainprotocol/rainlang!LanguageServiceParams:interface"
-            },
-            {
-              "kind": "Content",
-              "text": "): "
-            },
-            {
-              "kind": "Reference",
-              "text": "CompletionItem",
-              "canonicalReference": "@rainprotocol/rainlang!~CompletionItem"
-            },
-            {
-              "kind": "Content",
-              "text": "[] | null"
-            },
-            {
-              "kind": "Content",
-              "text": ";"
-            }
-          ],
-          "fileUrlPath": "dist/types/services/rainCompletion.d.ts",
-          "returnTypeTokenRange": {
-            "startIndex": 7,
-            "endIndex": 9
-          },
-          "releaseTag": "Public",
-          "overloadIndex": 2,
-          "parameters": [
-            {
-              "parameterName": "document",
-              "parameterTypeTokenRange": {
-                "startIndex": 1,
-                "endIndex": 2
-              },
-              "isOptional": false
-            },
-            {
-              "parameterName": "position",
-              "parameterTypeTokenRange": {
-                "startIndex": 3,
-                "endIndex": 4
-              },
-              "isOptional": false
-            },
-            {
-              "parameterName": "setting",
-              "parameterTypeTokenRange": {
-                "startIndex": 5,
-                "endIndex": 6
-              },
-              "isOptional": true
-            }
-          ],
-          "name": "getRainCompletion"
-        },
-        {
-          "kind": "Function",
-          "canonicalReference": "@rainprotocol/rainlang!getRainDiagnostics:function(1)",
-          "docComment": "/**\n * Provides diagnostics\n *\n * @param document - The TextDocument\n *\n * @param opmeta - The op meta\n *\n * @param setting - (optional) Language service params\n *\n * @returns Diagnostics promise\n *\n * @public\n */\n",
-          "excerptTokens": [
-            {
-              "kind": "Content",
-              "text": "export declare function getRainDiagnostics(document: "
-            },
-            {
-              "kind": "Reference",
-              "text": "TextDocument",
-              "canonicalReference": "@rainprotocol/rainlang!~TextDocument"
-            },
-            {
-              "kind": "Content",
-              "text": ", opmeta: "
-            },
-            {
-              "kind": "Reference",
-              "text": "Uint8Array",
-              "canonicalReference": "!Uint8Array:interface"
-            },
-            {
-              "kind": "Content",
-              "text": " | string"
-            },
-            {
-              "kind": "Content",
-              "text": ", setting?: "
-            },
-            {
-              "kind": "Reference",
-              "text": "LanguageServiceParams",
-              "canonicalReference": "@rainprotocol/rainlang!LanguageServiceParams:interface"
-            },
-            {
-              "kind": "Content",
-              "text": "): "
-            },
-            {
-              "kind": "Reference",
-              "text": "Promise",
-              "canonicalReference": "!Promise:interface"
-            },
-            {
-              "kind": "Content",
-              "text": "<"
-            },
-            {
-              "kind": "Reference",
-              "text": "Diagnostic",
-              "canonicalReference": "@rainprotocol/rainlang!~Diagnostic"
-            },
-            {
-              "kind": "Content",
-              "text": "[]>"
-            },
-            {
-              "kind": "Content",
-              "text": ";"
-            }
-          ],
-          "fileUrlPath": "dist/types/services/rainDiagnostics.d.ts",
-          "returnTypeTokenRange": {
-            "startIndex": 8,
-            "endIndex": 12
-          },
-          "releaseTag": "Public",
-          "overloadIndex": 1,
-          "parameters": [
-            {
-              "parameterName": "document",
-              "parameterTypeTokenRange": {
-                "startIndex": 1,
-                "endIndex": 2
-              },
-              "isOptional": false
-            },
-            {
-              "parameterName": "opmeta",
-              "parameterTypeTokenRange": {
-                "startIndex": 3,
-                "endIndex": 5
-              },
-              "isOptional": false
-            },
-            {
-              "parameterName": "setting",
-              "parameterTypeTokenRange": {
-                "startIndex": 6,
-                "endIndex": 7
-              },
-              "isOptional": true
-            }
-          ],
-          "name": "getRainDiagnostics"
-        },
-        {
-          "kind": "Function",
-          "canonicalReference": "@rainprotocol/rainlang!getRainDiagnostics:function(2)",
-          "docComment": "/**\n * Provides diagnostics\n *\n * @param document - The RainDocument\n *\n * @param setting - (optional) Language service params\n *\n * @returns Diagnostics promise\n *\n * @public\n */\n",
-          "excerptTokens": [
-            {
-              "kind": "Content",
-              "text": "export declare function getRainDiagnostics(document: "
-            },
-            {
-              "kind": "Reference",
-              "text": "RainDocument",
-              "canonicalReference": "@rainprotocol/rainlang!RainDocument:class"
-            },
-            {
-              "kind": "Content",
-              "text": ", setting?: "
-            },
-            {
-              "kind": "Reference",
-              "text": "LanguageServiceParams",
-              "canonicalReference": "@rainprotocol/rainlang!LanguageServiceParams:interface"
-            },
-            {
-              "kind": "Content",
-              "text": "): "
-            },
-            {
-              "kind": "Reference",
-              "text": "Promise",
-              "canonicalReference": "!Promise:interface"
-            },
-            {
-              "kind": "Content",
-              "text": "<"
-            },
-            {
-              "kind": "Reference",
-              "text": "Diagnostic",
-              "canonicalReference": "@rainprotocol/rainlang!~Diagnostic"
-            },
-            {
-              "kind": "Content",
-              "text": "[]>"
-            },
-            {
-              "kind": "Content",
-              "text": ";"
-            }
-          ],
-          "fileUrlPath": "dist/types/services/rainDiagnostics.d.ts",
-          "returnTypeTokenRange": {
-            "startIndex": 5,
-            "endIndex": 9
-          },
-          "releaseTag": "Public",
-          "overloadIndex": 2,
-          "parameters": [
-            {
-              "parameterName": "document",
-              "parameterTypeTokenRange": {
-                "startIndex": 1,
-                "endIndex": 2
-              },
-              "isOptional": false
-            },
-            {
-              "parameterName": "setting",
-              "parameterTypeTokenRange": {
-                "startIndex": 3,
-                "endIndex": 4
-              },
-              "isOptional": true
-            }
-          ],
-          "name": "getRainDiagnostics"
-        },
-        {
-          "kind": "Function",
-          "canonicalReference": "@rainprotocol/rainlang!getRainHover:function(1)",
-          "docComment": "/**\n * Provides hover items\n *\n * @param document - The TextDocuemnt\n *\n * @param position - Position of the textDocument to get the completion items for\n *\n * @param opmeta - The op meta\n *\n * @param setting - (optional) Language service params\n *\n * @returns Promise of hover item and null if no item was available for that position\n *\n * @public\n */\n",
-          "excerptTokens": [
-            {
-              "kind": "Content",
-              "text": "export declare function getRainHover(document: "
-            },
-            {
-              "kind": "Reference",
-              "text": "TextDocument",
-              "canonicalReference": "@rainprotocol/rainlang!~TextDocument"
-            },
-            {
-              "kind": "Content",
-              "text": ", position: "
-            },
-            {
-              "kind": "Reference",
-              "text": "Position",
-              "canonicalReference": "@rainprotocol/rainlang!~Position"
-            },
-            {
-              "kind": "Content",
-              "text": ", opmeta: "
-            },
-            {
-              "kind": "Reference",
-              "text": "Uint8Array",
-              "canonicalReference": "!Uint8Array:interface"
-            },
-            {
-              "kind": "Content",
-              "text": " | string"
-            },
-            {
-              "kind": "Content",
-              "text": ", setting?: "
-            },
-            {
-              "kind": "Reference",
-              "text": "LanguageServiceParams",
-              "canonicalReference": "@rainprotocol/rainlang!LanguageServiceParams:interface"
-            },
-            {
-              "kind": "Content",
-              "text": "): "
-            },
-            {
-              "kind": "Reference",
-              "text": "Hover",
-              "canonicalReference": "@rainprotocol/rainlang!~Hover"
-            },
-            {
-              "kind": "Content",
-              "text": " | null"
-            },
-            {
-              "kind": "Content",
-              "text": ";"
-            }
-          ],
-          "fileUrlPath": "dist/types/services/rainHover.d.ts",
-          "returnTypeTokenRange": {
-            "startIndex": 10,
-            "endIndex": 12
-          },
-          "releaseTag": "Public",
-          "overloadIndex": 1,
-          "parameters": [
-            {
-              "parameterName": "document",
-              "parameterTypeTokenRange": {
-                "startIndex": 1,
-                "endIndex": 2
-              },
-              "isOptional": false
-            },
-            {
-              "parameterName": "position",
-              "parameterTypeTokenRange": {
-                "startIndex": 3,
-                "endIndex": 4
-              },
-              "isOptional": false
-            },
-            {
-              "parameterName": "opmeta",
-              "parameterTypeTokenRange": {
-                "startIndex": 5,
-                "endIndex": 7
-              },
-              "isOptional": false
-            },
-            {
-              "parameterName": "setting",
-              "parameterTypeTokenRange": {
-                "startIndex": 8,
-                "endIndex": 9
-              },
-              "isOptional": true
-            }
-          ],
-          "name": "getRainHover"
-        },
-        {
-          "kind": "Function",
-          "canonicalReference": "@rainprotocol/rainlang!getRainHover:function(2)",
-          "docComment": "/**\n * Provides hover items\n *\n * @param document - The RainDocument object instance\n *\n * @param position - Position of the textDocument to get the completion items for\n *\n * @param setting - (optional) Language service params\n *\n * @returns Promise of hover item and null if no item was available for that position\n *\n * @public\n */\n",
-          "excerptTokens": [
-            {
-              "kind": "Content",
-              "text": "export declare function getRainHover(document: "
-            },
-            {
-              "kind": "Reference",
-              "text": "RainDocument",
-              "canonicalReference": "@rainprotocol/rainlang!RainDocument:class"
-            },
-            {
-              "kind": "Content",
-              "text": ", position: "
-            },
-            {
-              "kind": "Reference",
-              "text": "Position",
-              "canonicalReference": "@rainprotocol/rainlang!~Position"
-            },
-            {
-              "kind": "Content",
-              "text": ", setting?: "
-            },
-            {
-              "kind": "Reference",
-              "text": "LanguageServiceParams",
-              "canonicalReference": "@rainprotocol/rainlang!LanguageServiceParams:interface"
-            },
-            {
-              "kind": "Content",
-              "text": "): "
-            },
-            {
-              "kind": "Reference",
-              "text": "Hover",
-              "canonicalReference": "@rainprotocol/rainlang!~Hover"
-            },
-            {
-              "kind": "Content",
-              "text": " | null"
-            },
-            {
-              "kind": "Content",
-              "text": ";"
-            }
-          ],
-          "fileUrlPath": "dist/types/services/rainHover.d.ts",
-          "returnTypeTokenRange": {
-            "startIndex": 7,
-            "endIndex": 9
-          },
-          "releaseTag": "Public",
-          "overloadIndex": 2,
-          "parameters": [
-            {
-              "parameterName": "document",
-              "parameterTypeTokenRange": {
-                "startIndex": 1,
-                "endIndex": 2
-              },
-              "isOptional": false
-            },
-            {
-              "parameterName": "position",
-              "parameterTypeTokenRange": {
-                "startIndex": 3,
-                "endIndex": 4
-              },
-              "isOptional": false
-            },
-            {
-              "parameterName": "setting",
-              "parameterTypeTokenRange": {
-                "startIndex": 5,
-                "endIndex": 6
-              },
-              "isOptional": true
-            }
-          ],
-          "name": "getRainHover"
-        },
-        {
-          "kind": "Variable",
-          "canonicalReference": "@rainprotocol/rainlang!hexlify:var",
-          "docComment": "/**\n * ethers hexlify\n *\n * @public\n */\n",
-          "excerptTokens": [
-            {
-              "kind": "Content",
-              "text": "hexlify: "
-            },
-            {
-              "kind": "Content",
-              "text": "typeof "
-            },
-            {
-              "kind": "Reference",
-              "text": "utils.hexlify",
-              "canonicalReference": "@ethersproject/bytes!hexlify:function"
-            }
-          ],
-          "fileUrlPath": "dist/types/utils.d.ts",
-          "isReadonly": true,
-          "releaseTag": "Public",
-          "name": "hexlify",
-          "variableTypeTokenRange": {
-            "startIndex": 1,
-            "endIndex": 3
-          }
-        },
-        {
-          "kind": "Variable",
-          "canonicalReference": "@rainprotocol/rainlang!hexZeroPad:var",
-          "docComment": "/**\n * ethers hexZeroPad\n *\n * @public\n */\n",
-          "excerptTokens": [
-            {
-              "kind": "Content",
-              "text": "hexZeroPad: "
-            },
-            {
-              "kind": "Content",
-              "text": "typeof "
-            },
-            {
-              "kind": "Reference",
-              "text": "utils.hexZeroPad",
-              "canonicalReference": "@ethersproject/bytes!hexZeroPad:function"
-            }
-          ],
-          "fileUrlPath": "dist/types/utils.d.ts",
-          "isReadonly": true,
-          "releaseTag": "Public",
-          "name": "hexZeroPad",
-          "variableTypeTokenRange": {
-            "startIndex": 1,
-            "endIndex": 3
-          }
-        },
-        {
-<<<<<<< HEAD
-=======
-          "kind": "TypeAlias",
-          "canonicalReference": "@rainprotocol/rainlang!InputArgs:type",
-          "docComment": "/**\n * Data type for input argguments\n *\n * @public\n */\n",
-          "excerptTokens": [
-            {
-              "kind": "Content",
-              "text": "export type InputArgs = "
-            },
-            {
-              "kind": "Content",
-              "text": "{\n    parameters: {\n        name: string;\n        desc?: string;\n        spread?: boolean;\n    }[];\n    bits?: [number, number];\n    computation?: string;\n}"
-            },
-            {
-              "kind": "Content",
-              "text": ";"
-            }
-          ],
-          "fileUrlPath": "dist/types/parser/opMetaTypes.d.ts",
-          "releaseTag": "Public",
-          "name": "InputArgs",
-          "typeTokenRange": {
-            "startIndex": 1,
-            "endIndex": 2
-          }
-        },
-        {
-          "kind": "TypeAlias",
-          "canonicalReference": "@rainprotocol/rainlang!InputMeta:type",
-          "docComment": "/**\n * Data type of opcode's inputs that determines the number of inputs an opcode has and provide information about them\n *\n * @public\n */\n",
-          "excerptTokens": [
-            {
-              "kind": "Content",
-              "text": "export type InputMeta = "
-            },
-            {
-              "kind": "Content",
-              "text": "0 | "
-            },
-            {
-              "kind": "Reference",
-              "text": "InputArgs",
-              "canonicalReference": "@rainprotocol/rainlang!InputArgs:type"
-            },
-            {
-              "kind": "Content",
-              "text": ";"
-            }
-          ],
-          "fileUrlPath": "dist/types/parser/opMetaTypes.d.ts",
-          "releaseTag": "Public",
-          "name": "InputMeta",
-          "typeTokenRange": {
-            "startIndex": 1,
-            "endIndex": 3
-          }
-        },
-        {
->>>>>>> 758a0f4e
-          "kind": "Function",
-          "canonicalReference": "@rainprotocol/rainlang!isBigNumberish:function(1)",
-          "docComment": "/**\n * function to check if the a value is of type BigNumberish, from EthersJS library\n *\n * @param value - the value to check\n *\n * @returns boolean\n *\n * @public\n */\n",
-          "excerptTokens": [
-            {
-              "kind": "Content",
-              "text": "export declare function isBigNumberish(value: "
-            },
-            {
-              "kind": "Content",
-              "text": "any"
-            },
-            {
-              "kind": "Content",
-              "text": "): "
-            },
-            {
-              "kind": "Content",
-              "text": "boolean"
-            },
-            {
-              "kind": "Content",
-              "text": ";"
-            }
-          ],
-          "fileUrlPath": "dist/types/utils.d.ts",
-          "returnTypeTokenRange": {
-            "startIndex": 3,
-            "endIndex": 4
-          },
-          "releaseTag": "Public",
-          "overloadIndex": 1,
-          "parameters": [
-            {
-              "parameterName": "value",
-              "parameterTypeTokenRange": {
-                "startIndex": 1,
-                "endIndex": 2
-              },
-              "isOptional": false
-            }
-          ],
-          "name": "isBigNumberish"
-        },
-        {
-          "kind": "Variable",
-          "canonicalReference": "@rainprotocol/rainlang!isBytes:var",
-          "docComment": "/**\n * ethers isBytes\n *\n * @public\n */\n",
-          "excerptTokens": [
-            {
-              "kind": "Content",
-              "text": "isBytes: "
-            },
-            {
-              "kind": "Content",
-              "text": "typeof "
-            },
-            {
-              "kind": "Reference",
-              "text": "utils.isBytes",
-              "canonicalReference": "@ethersproject/bytes!isBytes:function"
-            }
-          ],
-          "fileUrlPath": "dist/types/utils.d.ts",
-          "isReadonly": true,
-          "releaseTag": "Public",
-          "name": "isBytes",
-          "variableTypeTokenRange": {
-            "startIndex": 1,
-            "endIndex": 3
-          }
-        },
-        {
-          "kind": "Variable",
-          "canonicalReference": "@rainprotocol/rainlang!isBytesLike:var",
-          "docComment": "/**\n * ethers isBytesLike\n *\n * @public\n */\n",
-          "excerptTokens": [
-            {
-              "kind": "Content",
-              "text": "isBytesLike: "
-            },
-            {
-              "kind": "Content",
-              "text": "typeof "
-            },
-            {
-              "kind": "Reference",
-              "text": "utils.isBytesLike",
-              "canonicalReference": "@ethersproject/bytes!isBytesLike:function"
-            }
-          ],
-          "fileUrlPath": "dist/types/utils.d.ts",
-          "isReadonly": true,
-          "releaseTag": "Public",
-          "name": "isBytesLike",
-          "variableTypeTokenRange": {
-            "startIndex": 1,
-            "endIndex": 3
-          }
-        },
-        {
-          "kind": "Variable",
-          "canonicalReference": "@rainprotocol/rainlang!isHexString:var",
-          "docComment": "/**\n * ethers isHexString\n *\n * @public\n */\n",
-          "excerptTokens": [
-            {
-              "kind": "Content",
-              "text": "isHexString: "
-            },
-            {
-              "kind": "Content",
-              "text": "typeof "
-            },
-            {
-              "kind": "Reference",
-              "text": "utils.isHexString",
-              "canonicalReference": "@ethersproject/bytes!isHexString:function"
-            }
-          ],
-          "fileUrlPath": "dist/types/utils.d.ts",
-          "isReadonly": true,
-          "releaseTag": "Public",
-          "name": "isHexString",
-          "variableTypeTokenRange": {
-            "startIndex": 1,
-            "endIndex": 3
-          }
-        },
-        {
-          "kind": "Interface",
-          "canonicalReference": "@rainprotocol/rainlang!LanguageService:interface",
-          "docComment": "/**\n * Interface for Rain language services\n *\n * @public\n */\n",
-          "excerptTokens": [
-            {
-              "kind": "Content",
-              "text": "export interface LanguageService "
-            }
-          ],
-          "fileUrlPath": "dist/types/rainLanguageService.d.ts",
-          "releaseTag": "Public",
-          "name": "LanguageService",
-          "preserveMemberOrder": false,
-          "members": [
-            {
-              "kind": "MethodSignature",
-              "canonicalReference": "@rainprotocol/rainlang!LanguageService#doComplete:member(1)",
-              "docComment": "",
-              "excerptTokens": [
-                {
-                  "kind": "Content",
-                  "text": "doComplete(textDocument: "
-                },
-                {
-                  "kind": "Reference",
-                  "text": "TextDocument",
-                  "canonicalReference": "@rainprotocol/rainlang!~TextDocument"
-                },
-                {
-                  "kind": "Content",
-                  "text": ", position: "
-                },
-                {
-                  "kind": "Reference",
-                  "text": "Position",
-                  "canonicalReference": "@rainprotocol/rainlang!~Position"
-                },
-                {
-                  "kind": "Content",
-                  "text": ", opmeta?: "
-                },
-                {
-                  "kind": "Reference",
-                  "text": "Uint8Array",
-                  "canonicalReference": "!Uint8Array:interface"
-                },
-                {
-                  "kind": "Content",
-                  "text": " | string"
-                },
-                {
-                  "kind": "Content",
-                  "text": ", setting?: "
-                },
-                {
-                  "kind": "Reference",
-                  "text": "LanguageServiceParams",
-                  "canonicalReference": "@rainprotocol/rainlang!LanguageServiceParams:interface"
-                },
-                {
-                  "kind": "Content",
-                  "text": "): "
-                },
-                {
-                  "kind": "Reference",
-                  "text": "CompletionItem",
-                  "canonicalReference": "@rainprotocol/rainlang!~CompletionItem"
-                },
-                {
-                  "kind": "Content",
-                  "text": "[] | null"
-                },
-                {
-                  "kind": "Content",
-                  "text": ";"
-                }
-              ],
-              "isOptional": false,
-              "returnTypeTokenRange": {
-                "startIndex": 10,
-                "endIndex": 12
-              },
-              "releaseTag": "Public",
-              "overloadIndex": 1,
-              "parameters": [
-                {
-                  "parameterName": "textDocument",
-                  "parameterTypeTokenRange": {
-                    "startIndex": 1,
-                    "endIndex": 2
-                  },
-                  "isOptional": false
-                },
-                {
-                  "parameterName": "position",
-                  "parameterTypeTokenRange": {
-                    "startIndex": 3,
-                    "endIndex": 4
-                  },
-                  "isOptional": false
-                },
-                {
-                  "parameterName": "opmeta",
-                  "parameterTypeTokenRange": {
-                    "startIndex": 5,
-                    "endIndex": 7
-                  },
-                  "isOptional": true
-                },
-                {
-                  "parameterName": "setting",
-                  "parameterTypeTokenRange": {
-                    "startIndex": 8,
-                    "endIndex": 9
-                  },
-                  "isOptional": true
-                }
-              ],
-              "name": "doComplete"
-            },
-            {
-              "kind": "MethodSignature",
-              "canonicalReference": "@rainprotocol/rainlang!LanguageService#doHover:member(1)",
-              "docComment": "",
-              "excerptTokens": [
-                {
-                  "kind": "Content",
-                  "text": "doHover(textDocument: "
-                },
-                {
-                  "kind": "Reference",
-                  "text": "TextDocument",
-                  "canonicalReference": "@rainprotocol/rainlang!~TextDocument"
-                },
-                {
-                  "kind": "Content",
-                  "text": ", position: "
-                },
-                {
-                  "kind": "Reference",
-                  "text": "Position",
-                  "canonicalReference": "@rainprotocol/rainlang!~Position"
-                },
-                {
-                  "kind": "Content",
-                  "text": ", opmeta?: "
-                },
-                {
-                  "kind": "Reference",
-                  "text": "Uint8Array",
-                  "canonicalReference": "!Uint8Array:interface"
-                },
-                {
-                  "kind": "Content",
-                  "text": " | string"
-                },
-                {
-                  "kind": "Content",
-                  "text": ", setting?: "
-                },
-                {
-                  "kind": "Reference",
-                  "text": "LanguageServiceParams",
-                  "canonicalReference": "@rainprotocol/rainlang!LanguageServiceParams:interface"
-                },
-                {
-                  "kind": "Content",
-                  "text": "): "
-                },
-                {
-                  "kind": "Reference",
-                  "text": "Hover",
-                  "canonicalReference": "@rainprotocol/rainlang!~Hover"
-                },
-                {
-                  "kind": "Content",
-                  "text": " | null"
-                },
-                {
-                  "kind": "Content",
-                  "text": ";"
-                }
-              ],
-              "isOptional": false,
-              "returnTypeTokenRange": {
-                "startIndex": 10,
-                "endIndex": 12
-              },
-              "releaseTag": "Public",
-              "overloadIndex": 1,
-              "parameters": [
-                {
-                  "parameterName": "textDocument",
-                  "parameterTypeTokenRange": {
-                    "startIndex": 1,
-                    "endIndex": 2
-                  },
-                  "isOptional": false
-                },
-                {
-                  "parameterName": "position",
-                  "parameterTypeTokenRange": {
-                    "startIndex": 3,
-                    "endIndex": 4
-                  },
-                  "isOptional": false
-                },
-                {
-                  "parameterName": "opmeta",
-                  "parameterTypeTokenRange": {
-                    "startIndex": 5,
-                    "endIndex": 7
-                  },
-                  "isOptional": true
-                },
-                {
-                  "parameterName": "setting",
-                  "parameterTypeTokenRange": {
-                    "startIndex": 8,
-                    "endIndex": 9
-                  },
-                  "isOptional": true
-                }
-              ],
-              "name": "doHover"
-            },
-            {
-              "kind": "MethodSignature",
-              "canonicalReference": "@rainprotocol/rainlang!LanguageService#doValidation:member(1)",
-              "docComment": "",
-              "excerptTokens": [
-                {
-                  "kind": "Content",
-                  "text": "doValidation(textDocument: "
-                },
-                {
-                  "kind": "Reference",
-                  "text": "TextDocument",
-                  "canonicalReference": "@rainprotocol/rainlang!~TextDocument"
-                },
-                {
-                  "kind": "Content",
-                  "text": ", opmeta?: "
-                },
-                {
-                  "kind": "Reference",
-                  "text": "Uint8Array",
-                  "canonicalReference": "!Uint8Array:interface"
-                },
-                {
-                  "kind": "Content",
-                  "text": " | string"
-                },
-                {
-                  "kind": "Content",
-                  "text": ", setting?: "
-                },
-                {
-                  "kind": "Reference",
-                  "text": "LanguageServiceParams",
-                  "canonicalReference": "@rainprotocol/rainlang!LanguageServiceParams:interface"
-                },
-                {
-                  "kind": "Content",
-                  "text": "): "
-                },
-                {
-                  "kind": "Reference",
-                  "text": "Promise",
-                  "canonicalReference": "!Promise:interface"
-                },
-                {
-                  "kind": "Content",
-                  "text": "<"
-                },
-                {
-                  "kind": "Reference",
-                  "text": "Diagnostic",
-                  "canonicalReference": "@rainprotocol/rainlang!~Diagnostic"
-                },
-                {
-                  "kind": "Content",
-                  "text": "[]>"
-                },
-                {
-                  "kind": "Content",
-                  "text": ";"
-                }
-              ],
-              "isOptional": false,
-              "returnTypeTokenRange": {
-                "startIndex": 8,
-                "endIndex": 12
-              },
-              "releaseTag": "Public",
-              "overloadIndex": 1,
-              "parameters": [
-                {
-                  "parameterName": "textDocument",
-                  "parameterTypeTokenRange": {
-                    "startIndex": 1,
-                    "endIndex": 2
-                  },
-                  "isOptional": false
-                },
-                {
-                  "parameterName": "opmeta",
-                  "parameterTypeTokenRange": {
-                    "startIndex": 3,
-                    "endIndex": 5
-                  },
-                  "isOptional": true
-                },
-                {
-                  "parameterName": "setting",
-                  "parameterTypeTokenRange": {
-                    "startIndex": 6,
-                    "endIndex": 7
-                  },
-                  "isOptional": true
-                }
-              ],
-              "name": "doValidation"
-            },
-            {
-              "kind": "MethodSignature",
-              "canonicalReference": "@rainprotocol/rainlang!LanguageService#newRainDocument:member(1)",
-              "docComment": "",
-              "excerptTokens": [
-                {
-                  "kind": "Content",
-                  "text": "newRainDocument(textDocument: "
-                },
-                {
-                  "kind": "Reference",
-                  "text": "TextDocument",
-                  "canonicalReference": "@rainprotocol/rainlang!~TextDocument"
-                },
-                {
-                  "kind": "Content",
-                  "text": ", opmeta: "
-                },
-                {
-                  "kind": "Reference",
-                  "text": "Uint8Array",
-                  "canonicalReference": "!Uint8Array:interface"
-                },
-                {
-                  "kind": "Content",
-                  "text": " | string"
-                },
-                {
-                  "kind": "Content",
-                  "text": "): "
-                },
-                {
-                  "kind": "Reference",
-                  "text": "RainDocument",
-                  "canonicalReference": "@rainprotocol/rainlang!RainDocument:class"
-                },
-                {
-                  "kind": "Content",
-                  "text": ";"
-                }
-              ],
-              "isOptional": false,
-              "returnTypeTokenRange": {
-                "startIndex": 6,
-                "endIndex": 7
-              },
-              "releaseTag": "Public",
-              "overloadIndex": 1,
-              "parameters": [
-                {
-                  "parameterName": "textDocument",
-                  "parameterTypeTokenRange": {
-                    "startIndex": 1,
-                    "endIndex": 2
-                  },
-                  "isOptional": false
-                },
-                {
-                  "parameterName": "opmeta",
-                  "parameterTypeTokenRange": {
-                    "startIndex": 3,
-                    "endIndex": 5
-                  },
-                  "isOptional": false
-                }
-              ],
-              "name": "newRainDocument"
-            },
-            {
-              "kind": "MethodSignature",
-              "canonicalReference": "@rainprotocol/rainlang!LanguageService#parseRainDocument:member(1)",
-              "docComment": "",
-              "excerptTokens": [
-                {
-                  "kind": "Content",
-                  "text": "parseRainDocument(textDocument: "
-                },
-                {
-                  "kind": "Reference",
-                  "text": "TextDocument",
-                  "canonicalReference": "@rainprotocol/rainlang!~TextDocument"
-                },
-                {
-                  "kind": "Content",
-                  "text": ", opmeta?: "
-                },
-                {
-                  "kind": "Reference",
-                  "text": "Uint8Array",
-                  "canonicalReference": "!Uint8Array:interface"
-                },
-                {
-                  "kind": "Content",
-                  "text": " | string"
-                },
-                {
-                  "kind": "Content",
-                  "text": "): "
-                },
-                {
-                  "kind": "Reference",
-                  "text": "RainDocumentResult",
-                  "canonicalReference": "@rainprotocol/rainlang!RainDocumentResult:type"
-                },
-                {
-                  "kind": "Content",
-                  "text": ";"
-                }
-              ],
-              "isOptional": false,
-              "returnTypeTokenRange": {
-                "startIndex": 6,
-                "endIndex": 7
-              },
-              "releaseTag": "Public",
-              "overloadIndex": 1,
-              "parameters": [
-                {
-                  "parameterName": "textDocument",
-                  "parameterTypeTokenRange": {
-                    "startIndex": 1,
-                    "endIndex": 2
-                  },
-                  "isOptional": false
-                },
-                {
-                  "parameterName": "opmeta",
-                  "parameterTypeTokenRange": {
-                    "startIndex": 3,
-                    "endIndex": 5
-                  },
-                  "isOptional": true
-                }
-              ],
-              "name": "parseRainDocument"
-            },
-            {
-              "kind": "PropertySignature",
-              "canonicalReference": "@rainprotocol/rainlang!LanguageService#rainDocuments:member",
-              "docComment": "",
-              "excerptTokens": [
-                {
-                  "kind": "Content",
-                  "text": "rainDocuments: "
-                },
-                {
-                  "kind": "Reference",
-                  "text": "Map",
-                  "canonicalReference": "!Map:interface"
-                },
-                {
-                  "kind": "Content",
-                  "text": "<string, "
-                },
-                {
-                  "kind": "Reference",
-                  "text": "RainDocument",
-                  "canonicalReference": "@rainprotocol/rainlang!RainDocument:class"
-                },
-                {
-                  "kind": "Content",
-                  "text": ">"
-                },
-                {
-                  "kind": "Content",
-                  "text": ";"
-                }
-              ],
-              "isReadonly": false,
-              "isOptional": false,
-              "releaseTag": "Public",
-              "name": "rainDocuments",
-              "propertyTypeTokenRange": {
-                "startIndex": 1,
-                "endIndex": 5
-              }
-            }
-          ],
-          "extendsTokenRanges": []
-        },
-        {
-          "kind": "Interface",
-          "canonicalReference": "@rainprotocol/rainlang!LanguageServiceParams:interface",
-          "docComment": "/**\n * Parameters for initiating Language Services\n *\n * @public\n */\n",
-          "excerptTokens": [
-            {
-              "kind": "Content",
-              "text": "export interface LanguageServiceParams "
-            }
-          ],
-          "fileUrlPath": "dist/types/rainLanguageTypes.d.ts",
-          "releaseTag": "Public",
-          "name": "LanguageServiceParams",
-          "preserveMemberOrder": false,
-          "members": [
-            {
-              "kind": "PropertySignature",
-              "canonicalReference": "@rainprotocol/rainlang!LanguageServiceParams#clientCapabilities:member",
-              "docComment": "/**\n * Describes the LSP capabilities the client supports.\n */\n",
-              "excerptTokens": [
-                {
-                  "kind": "Content",
-                  "text": "clientCapabilities?: "
-                },
-                {
-                  "kind": "Reference",
-                  "text": "ClientCapabilities",
-                  "canonicalReference": "@rainprotocol/rainlang!ClientCapabilities:interface"
-                },
-                {
-                  "kind": "Content",
-                  "text": ";"
-                }
-              ],
-              "isReadonly": false,
-              "isOptional": true,
-              "releaseTag": "Public",
-              "name": "clientCapabilities",
-              "propertyTypeTokenRange": {
-                "startIndex": 1,
-                "endIndex": 2
-              }
-            }
-          ],
-          "extendsTokenRanges": []
-        },
-        {
-<<<<<<< HEAD
-=======
-          "kind": "Variable",
-          "canonicalReference": "@rainprotocol/rainlang!MAGIC_NUMBERS:var",
-          "docComment": "/**\n * Magic numbers used to identify Rain documents. This use `BigInt` with their literal numbers.\n *\n * See more abour Magic numbers: https://github.com/rainprotocol/metadata-spec/blob/main/README.md\n *\n * @public\n */\n",
-          "excerptTokens": [
-            {
-              "kind": "Content",
-              "text": "MAGIC_NUMBERS: "
-            },
-            {
-              "kind": "Content",
-              "text": "{\n    RAIN_META_DOCUMENT: bigint;\n    SOLIDITY_ABIV2: bigint;\n    OPS_META_V1: bigint;\n    CONTRACT_META_V1: bigint;\n}"
-            }
-          ],
-          "fileUrlPath": "dist/types/utils.d.ts",
-          "isReadonly": true,
-          "releaseTag": "Public",
-          "name": "MAGIC_NUMBERS",
-          "variableTypeTokenRange": {
-            "startIndex": 1,
-            "endIndex": 2
-          }
-        },
-        {
->>>>>>> 758a0f4e
-          "kind": "Function",
-          "canonicalReference": "@rainprotocol/rainlang!mapToRecord:function(1)",
-          "docComment": "/**\n * Conver a Map to a equivelant Record (a key/value pair object). Map keys must be of type acceptable by Record constructor, which are string, number or symbol.\n *\n * @param map - The Map to conver to Record\n *\n * @param properties - (optional) properties to pick from the second item of the Map's elements.\n *\n * @returns a new Record from Map\n *\n * @public\n */\n",
-          "excerptTokens": [
-            {
-              "kind": "Content",
-              "text": "export declare function mapToRecord<K extends "
-            },
-            {
-              "kind": "Content",
-              "text": "string | number | symbol"
-            },
-            {
-              "kind": "Content",
-              "text": ">(map: "
-            },
-            {
-              "kind": "Reference",
-              "text": "Map",
-              "canonicalReference": "!Map:interface"
-            },
-            {
-              "kind": "Content",
-              "text": "<K, any>"
-            },
-            {
-              "kind": "Content",
-              "text": ", properties?: "
-            },
-            {
-              "kind": "Content",
-              "text": "string[]"
-            },
-            {
-              "kind": "Content",
-              "text": "): "
-            },
-            {
-              "kind": "Reference",
-              "text": "Record",
-              "canonicalReference": "!Record:type"
-            },
-            {
-              "kind": "Content",
-              "text": "<K, any>"
-            },
-            {
-              "kind": "Content",
-              "text": ";"
-            }
-          ],
-          "fileUrlPath": "dist/types/utils.d.ts",
-          "returnTypeTokenRange": {
-            "startIndex": 8,
-            "endIndex": 10
-          },
-          "releaseTag": "Public",
-          "overloadIndex": 1,
-          "parameters": [
-            {
-              "parameterName": "map",
-              "parameterTypeTokenRange": {
-                "startIndex": 3,
-                "endIndex": 5
-              },
-              "isOptional": false
-            },
-            {
-              "parameterName": "properties",
-              "parameterTypeTokenRange": {
-                "startIndex": 6,
-                "endIndex": 7
-              },
-              "isOptional": true
-            }
-          ],
-          "typeParameters": [
-            {
-              "typeParameterName": "K",
-              "constraintTokenRange": {
-                "startIndex": 1,
-                "endIndex": 2
-              },
-              "defaultTypeTokenRange": {
-                "startIndex": 0,
-                "endIndex": 0
-              }
-            }
-          ],
-          "name": "mapToRecord"
-        },
-        {
-          "kind": "Function",
-          "canonicalReference": "@rainprotocol/rainlang!memoryOperand:function(1)",
-          "docComment": "/**\n * Constructs operand for standard STATE opecode\n *\n * @param type - Type of the opcode, either 'stack' or 'constant'\n *\n * @param offset - the position of the item in respect to its type\n *\n * @public\n */\n",
-          "excerptTokens": [
-            {
-              "kind": "Content",
-              "text": "export declare function memoryOperand(offset: "
-            },
-            {
-              "kind": "Content",
-              "text": "number"
-            },
-            {
-              "kind": "Content",
-              "text": ", type: "
-            },
-            {
-              "kind": "Content",
-              "text": "number"
-            },
-            {
-              "kind": "Content",
-              "text": "): "
-            },
-            {
-              "kind": "Content",
-              "text": "number"
-            },
-            {
-              "kind": "Content",
-              "text": ";"
-            }
-          ],
-          "fileUrlPath": "dist/types/utils.d.ts",
-          "returnTypeTokenRange": {
-            "startIndex": 5,
-            "endIndex": 6
-          },
-          "releaseTag": "Public",
-          "overloadIndex": 1,
-          "parameters": [
-            {
-              "parameterName": "offset",
-              "parameterTypeTokenRange": {
-                "startIndex": 1,
-                "endIndex": 2
-              },
-              "isOptional": false
-            },
-            {
-              "parameterName": "type",
-              "parameterTypeTokenRange": {
-                "startIndex": 3,
-                "endIndex": 4
-              },
-              "isOptional": false
-            }
-          ],
-          "name": "memoryOperand"
-        },
-        {
-          "kind": "Enum",
-          "canonicalReference": "@rainprotocol/rainlang!MemoryType:enum",
-          "docComment": "/**\n * Type for read-memory opcode\n *\n * @public\n */\n",
-          "excerptTokens": [
-            {
-              "kind": "Content",
-              "text": "export declare enum MemoryType "
-            }
-          ],
-          "fileUrlPath": "dist/types/parser/rainParserTypes.d.ts",
-          "releaseTag": "Public",
-          "name": "MemoryType",
-          "preserveMemberOrder": false,
-          "members": [
-            {
-              "kind": "EnumMember",
-              "canonicalReference": "@rainprotocol/rainlang!MemoryType.Constant:member",
-              "docComment": "",
-              "excerptTokens": [
-                {
-                  "kind": "Content",
-                  "text": "Constant = "
-                },
-                {
-                  "kind": "Content",
-                  "text": "1"
-                }
-              ],
-              "initializerTokenRange": {
-                "startIndex": 1,
-                "endIndex": 2
-              },
-              "releaseTag": "Public",
-              "name": "Constant"
-            },
-            {
-              "kind": "EnumMember",
-              "canonicalReference": "@rainprotocol/rainlang!MemoryType.Stack:member",
-              "docComment": "",
-              "excerptTokens": [
-                {
-                  "kind": "Content",
-                  "text": "Stack = "
-                },
-                {
-                  "kind": "Content",
-                  "text": "0"
-                }
-              ],
-              "initializerTokenRange": {
-                "startIndex": 1,
-                "endIndex": 2
-              },
-              "releaseTag": "Public",
-              "name": "Stack"
-            }
-          ]
-        },
-        {
-          "kind": "Variable",
-<<<<<<< HEAD
-=======
-          "canonicalReference": "@rainprotocol/rainlang!metaFromBytes:var",
-          "docComment": "/**\n * Decompress and convert bytes to meta\n *\n * @param bytes - Bytes to decompress and convert to json\n *\n * @param schema - Json schema to validate as object (JSON.parsed) or stringified format\n *\n * @returns meta content as object\n *\n * @public\n */\n",
-          "excerptTokens": [
-            {
-              "kind": "Content",
-              "text": "metaFromBytes: "
-            },
-            {
-              "kind": "Content",
-              "text": "(bytes: "
-            },
-            {
-              "kind": "Reference",
-              "text": "BytesLike",
-              "canonicalReference": "@ethersproject/bytes!BytesLike:type"
-            },
-            {
-              "kind": "Content",
-              "text": ", schema: object | string) => any"
-            }
-          ],
-          "fileUrlPath": "dist/types/utils.d.ts",
-          "isReadonly": true,
-          "releaseTag": "Public",
-          "name": "metaFromBytes",
-          "variableTypeTokenRange": {
-            "startIndex": 1,
-            "endIndex": 4
-          }
-        },
-        {
-          "kind": "Variable",
->>>>>>> 758a0f4e
-          "canonicalReference": "@rainprotocol/rainlang!op:var",
-          "docComment": "/**\n * Converts an opcode and operand to bytes, and returns their concatenation.\n *\n * @param code - the opcode\n *\n * @param erand - the operand, currently limited to 1 byte (defaults to 0)\n *\n * @public\n */\n",
-          "excerptTokens": [
-            {
-              "kind": "Content",
-              "text": "op: "
-            },
-            {
-              "kind": "Content",
-              "text": "(code: number, erand?: number | "
-            },
-            {
-              "kind": "Reference",
-              "text": "BytesLike",
-              "canonicalReference": "@ethersproject/bytes!BytesLike:type"
-            },
-            {
-              "kind": "Content",
-              "text": " | "
-            },
-            {
-              "kind": "Reference",
-              "text": "utils.Hexable",
-              "canonicalReference": "@ethersproject/bytes!Hexable:interface"
-            },
-            {
-              "kind": "Content",
-              "text": ") => "
-            },
-            {
-              "kind": "Reference",
-              "text": "Uint8Array",
-              "canonicalReference": "!Uint8Array:interface"
-            }
-          ],
-          "fileUrlPath": "dist/types/utils.d.ts",
-          "isReadonly": true,
-          "releaseTag": "Public",
-          "name": "op",
-          "variableTypeTokenRange": {
-            "startIndex": 1,
-            "endIndex": 7
-          }
-        },
-        {
-<<<<<<< HEAD
-=======
-          "kind": "TypeAlias",
-          "canonicalReference": "@rainprotocol/rainlang!OperandArgs:type",
-          "docComment": "/**\n * Data type for computed operand that consists of some arguments\n *\n * @public\n */\n",
-          "excerptTokens": [
-            {
-              "kind": "Content",
-              "text": "export type OperandArgs = "
-            },
-            {
-              "kind": "Content",
-              "text": "{\n    bits: [number, number];\n    name: \"inputs\" | string;\n    desc?: string;\n    computation?: string;\n    validRange?: ([number] | [number, number])[];\n}[]"
-            },
-            {
-              "kind": "Content",
-              "text": ";"
-            }
-          ],
-          "fileUrlPath": "dist/types/parser/opMetaTypes.d.ts",
-          "releaseTag": "Public",
-          "name": "OperandArgs",
-          "typeTokenRange": {
-            "startIndex": 1,
-            "endIndex": 2
-          }
-        },
-        {
-          "kind": "TypeAlias",
-          "canonicalReference": "@rainprotocol/rainlang!OperandMeta:type",
-          "docComment": "/**\n * Data type of operand arguments, used only for non-constant operands\n *\n * @public\n */\n",
-          "excerptTokens": [
-            {
-              "kind": "Content",
-              "text": "export type OperandMeta = "
-            },
-            {
-              "kind": "Content",
-              "text": "0 | "
-            },
-            {
-              "kind": "Reference",
-              "text": "OperandArgs",
-              "canonicalReference": "@rainprotocol/rainlang!OperandArgs:type"
-            },
-            {
-              "kind": "Content",
-              "text": ";"
-            }
-          ],
-          "fileUrlPath": "dist/types/parser/opMetaTypes.d.ts",
-          "releaseTag": "Public",
-          "name": "OperandMeta",
-          "typeTokenRange": {
-            "startIndex": 1,
-            "endIndex": 3
-          }
-        },
-        {
-          "kind": "TypeAlias",
-          "canonicalReference": "@rainprotocol/rainlang!OpMeta:type",
-          "docComment": "/**\n * Type Definitions for opcodes metadata used by RainLang.\n *\n * @public\n */\n",
-          "excerptTokens": [
-            {
-              "kind": "Content",
-              "text": "export type OpMeta = "
-            },
-            {
-              "kind": "Content",
-              "text": "{\n    name: string;\n    desc: string;\n    operand: "
-            },
-            {
-              "kind": "Reference",
-              "text": "OperandMeta",
-              "canonicalReference": "@rainprotocol/rainlang!OperandMeta:type"
-            },
-            {
-              "kind": "Content",
-              "text": ";\n    inputs: "
-            },
-            {
-              "kind": "Reference",
-              "text": "InputMeta",
-              "canonicalReference": "@rainprotocol/rainlang!InputMeta:type"
-            },
-            {
-              "kind": "Content",
-              "text": ";\n    outputs: "
-            },
-            {
-              "kind": "Reference",
-              "text": "OutputMeta",
-              "canonicalReference": "@rainprotocol/rainlang!OutputMeta:type"
-            },
-            {
-              "kind": "Content",
-              "text": ";\n    aliases?: string[];\n}"
-            },
-            {
-              "kind": "Content",
-              "text": ";"
-            }
-          ],
-          "fileUrlPath": "dist/types/parser/opMetaTypes.d.ts",
-          "releaseTag": "Public",
-          "name": "OpMeta",
-          "typeTokenRange": {
-            "startIndex": 1,
-            "endIndex": 8
-          }
-        },
-        {
-          "kind": "Variable",
-          "canonicalReference": "@rainprotocol/rainlang!OpMetaSchema:var",
-          "docComment": "/**\n * op meta schema used for validation\n *\n * @public\n */\n",
-          "excerptTokens": [
-            {
-              "kind": "Content",
-              "text": "OpMetaSchema: "
-            },
-            {
-              "kind": "Content",
-              "text": "{\n    $schema: string;\n    $ref: string;\n    $comment: string;\n    definitions: {\n        OpMeta: {\n            type: string;\n            properties: {\n                name: {\n                    type: string;\n                    title: string;\n                    description: string;\n                    pattern: string;\n                };\n                desc: {\n                    type: string;\n                    title: string;\n                    description: string;\n                };\n                operand: {\n                    anyOf: ({\n                        type: string;\n                        const: number;\n                        $ref?: undefined;\n                    } | {\n                        $ref: string;\n                        type?: undefined;\n                        const?: undefined;\n                    })[];\n                    title: string;\n                    description: string;\n                };\n                inputs: {\n                    $ref: string;\n                    title: string;\n                    description: string;\n                };\n                outputs: {\n                    $ref: string;\n                    title: string;\n                    description: string;\n                };\n                aliases: {\n                    type: string;\n                    items: {\n                        type: string;\n                        pattern: string;\n                    };\n                    title: string;\n                    description: string;\n                };\n            };\n            required: string[];\n            additionalProperties: boolean;\n            title: string;\n            description: string;\n        };\n        OperandArgs: {\n            type: string;\n            items: {\n                type: string;\n                properties: {\n                    bits: {\n                        type: string;\n                        items: {\n                            type: string;\n                            minimum: number;\n                            maximum: number;\n                        };\n                        minItems: number;\n                        maxItems: number;\n                        title: string;\n                        description: string;\n                    };\n                    name: {\n                        type: string;\n                        title: string;\n                        description: string;\n                        pattern: string;\n                    };\n                    desc: {\n                        type: string;\n                        title: string;\n                        description: string;\n                    };\n                    computation: {\n                        type: string;\n                        title: string;\n                        description: string;\n                    };\n                    validRange: {\n                        type: string;\n                        items: {\n                            anyOf: {\n                                type: string;\n                                items: {\n                                    type: string;\n                                    minimum: number;\n                                    maximum: number;\n                                };\n                                minItems: number;\n                                maxItems: number;\n                            }[];\n                        };\n                        title: string;\n                        description: string;\n                    };\n                };\n                required: string[];\n                additionalProperties: boolean;\n            };\n            minItems: number;\n        };\n        InputMeta: {\n            anyOf: ({\n                type: string;\n                const: number;\n                properties?: undefined;\n                required?: undefined;\n                additionalProperties?: undefined;\n            } | {\n                type: string;\n                properties: {\n                    parameters: {\n                        type: string;\n                        items: {\n                            type: string;\n                            properties: {\n                                name: {\n                                    type: string;\n                                    title: string;\n                                    description: string;\n                                    pattern: string;\n                                };\n                                desc: {\n                                    type: string;\n                                    title: string;\n                                    description: string;\n                                };\n                                spread: {\n                                    type: string;\n                                    title: string;\n                                    description: string;\n                                };\n                            };\n                            required: string[];\n                            additionalProperties: boolean;\n                        };\n                        title: string;\n                        description: string;\n                    };\n                    bits: {\n                        type: string;\n                        items: {\n                            type: string;\n                            minimum: number;\n                            maximum: number;\n                        };\n                        minItems: number;\n                        maxItems: number;\n                        title: string;\n                        description: string;\n                    };\n                    computation: {\n                        type: string;\n                        title: string;\n                        description: string;\n                    };\n                };\n                required: string[];\n                additionalProperties: boolean;\n                const?: undefined;\n            })[];\n        };\n        OutputMeta: {\n            anyOf: ({\n                type: string;\n                minimum: number;\n                properties?: undefined;\n                additionalProperties?: undefined;\n            } | {\n                type: string;\n                properties: {\n                    bits: {\n                        type: string;\n                        items: {\n                            type: string;\n                            minimum: number;\n                            maximum: number;\n                        };\n                        minItems: number;\n                        maxItems: number;\n                        title: string;\n                        description: string;\n                    };\n                    computation: {\n                        type: string;\n                        title: string;\n                        description: string;\n                    };\n                };\n                additionalProperties: boolean;\n                minimum?: undefined;\n            })[];\n        };\n    };\n}"
-            }
-          ],
-          "fileUrlPath": "dist/types/index.d.ts",
-          "isReadonly": true,
-          "releaseTag": "Public",
-          "name": "OpMetaSchema",
-          "variableTypeTokenRange": {
-            "startIndex": 1,
-            "endIndex": 2
-          }
-        },
-        {
-          "kind": "TypeAlias",
-          "canonicalReference": "@rainprotocol/rainlang!OutputMeta:type",
-          "docComment": "/**\n * Data type of opcode's outputs that determines the number of outputs an opcode has and provide information about them\n *\n * @public\n */\n",
-          "excerptTokens": [
-            {
-              "kind": "Content",
-              "text": "export type OutputMeta = "
-            },
-            {
-              "kind": "Content",
-              "text": "number | "
-            },
-            {
-              "kind": "Reference",
-              "text": "ComputedOutput",
-              "canonicalReference": "@rainprotocol/rainlang!ComputedOutput:type"
-            },
-            {
-              "kind": "Content",
-              "text": ";"
-            }
-          ],
-          "fileUrlPath": "dist/types/parser/opMetaTypes.d.ts",
-          "releaseTag": "Public",
-          "name": "OutputMeta",
-          "typeTokenRange": {
-            "startIndex": 1,
-            "endIndex": 3
-          }
-        },
-        {
->>>>>>> 758a0f4e
-          "kind": "Variable",
-          "canonicalReference": "@rainprotocol/rainlang!paddedUInt128:var",
-          "docComment": "/**\n * Utility function to produce 128 bits size hexString\n *\n * @param value - the value to convert into a 128bit size hexString\n *\n * @returns a 32 character hexString (without 0x prefix)\n *\n * @public\n */\n",
-          "excerptTokens": [
-            {
-              "kind": "Content",
-              "text": "paddedUInt128: "
-            },
-            {
-              "kind": "Content",
-              "text": "(value: "
-            },
-            {
-              "kind": "Reference",
-              "text": "BigNumberish",
-              "canonicalReference": "@ethersproject/bignumber!BigNumberish:type"
-            },
-            {
-              "kind": "Content",
-              "text": ") => string"
-            }
-          ],
-          "fileUrlPath": "dist/types/utils.d.ts",
-          "isReadonly": true,
-          "releaseTag": "Public",
-          "name": "paddedUInt128",
-          "variableTypeTokenRange": {
-            "startIndex": 1,
-            "endIndex": 4
-          }
-        },
-        {
-          "kind": "Variable",
-          "canonicalReference": "@rainprotocol/rainlang!paddedUInt160:var",
-          "docComment": "/**\n * Utility function that transforms a BigNumberish to an ether address (40 char length hexString)\n *\n * @param address - value as bignumberish\n *\n * @returns hexadecimal string as an ether address (40 char length hexString)\n *\n * @public\n */\n",
-          "excerptTokens": [
-            {
-              "kind": "Content",
-              "text": "paddedUInt160: "
-            },
-            {
-              "kind": "Content",
-              "text": "(address: "
-            },
-            {
-              "kind": "Reference",
-              "text": "BigNumberish",
-              "canonicalReference": "@ethersproject/bignumber!BigNumberish:type"
-            },
-            {
-              "kind": "Content",
-              "text": ") => string"
-            }
-          ],
-          "fileUrlPath": "dist/types/utils.d.ts",
-          "isReadonly": true,
-          "releaseTag": "Public",
-          "name": "paddedUInt160",
-          "variableTypeTokenRange": {
-            "startIndex": 1,
-            "endIndex": 4
-          }
-        },
-        {
-          "kind": "Variable",
-          "canonicalReference": "@rainprotocol/rainlang!paddedUInt256:var",
-          "docComment": "/**\n * Utility function that transforms a BigNumberish from the output of the ITierV2 contract report\n *\n * @param report - report as bignumberish from the ITierV2 contract\n *\n * @returns hexadecimal string of the report already padded (64 char hexString)\n *\n * @public\n */\n",
-          "excerptTokens": [
-            {
-              "kind": "Content",
-              "text": "paddedUInt256: "
-            },
-            {
-              "kind": "Content",
-              "text": "(report: "
-            },
-            {
-              "kind": "Reference",
-              "text": "BigNumberish",
-              "canonicalReference": "@ethersproject/bignumber!BigNumberish:type"
-            },
-            {
-              "kind": "Content",
-              "text": ") => string"
-            }
-          ],
-          "fileUrlPath": "dist/types/utils.d.ts",
-          "isReadonly": true,
-          "releaseTag": "Public",
-          "name": "paddedUInt256",
-          "variableTypeTokenRange": {
-            "startIndex": 1,
-            "endIndex": 4
-          }
-        },
-        {
-          "kind": "Variable",
-          "canonicalReference": "@rainprotocol/rainlang!paddedUInt32:var",
-          "docComment": "/**\n * Utility function to produce 32 bits size hexString\n *\n * @param value - the value to convert into a 32bit size hexString\n *\n * @returns a 8 char hexString (without 0x prefix)\n *\n * @public\n */\n",
-          "excerptTokens": [
-            {
-              "kind": "Content",
-              "text": "paddedUInt32: "
-            },
-            {
-              "kind": "Content",
-              "text": "(value: "
-            },
-            {
-              "kind": "Reference",
-              "text": "BigNumberish",
-              "canonicalReference": "@ethersproject/bignumber!BigNumberish:type"
-            },
-            {
-              "kind": "Content",
-              "text": ") => string"
-            }
-          ],
-          "fileUrlPath": "dist/types/utils.d.ts",
-          "isReadonly": true,
-          "releaseTag": "Public",
-          "name": "paddedUInt32",
-          "variableTypeTokenRange": {
-            "startIndex": 1,
-            "endIndex": 4
-          }
-        },
-        {
-          "kind": "Variable",
-          "canonicalReference": "@rainprotocol/rainlang!paddedUInt64:var",
-          "docComment": "/**\n * Utility function to produce 64 bits size hexString\n *\n * @param value - the value to convert into a 64bit size hexString\n *\n * @returns a 16 character hexString (without 0x prefix)\n *\n * @public\n */\n",
-          "excerptTokens": [
-            {
-              "kind": "Content",
-              "text": "paddedUInt64: "
-            },
-            {
-              "kind": "Content",
-              "text": "(value: "
-            },
-            {
-              "kind": "Reference",
-              "text": "BigNumberish",
-              "canonicalReference": "@ethersproject/bignumber!BigNumberish:type"
-            },
-            {
-              "kind": "Content",
-              "text": ") => string"
-            }
-          ],
-          "fileUrlPath": "dist/types/utils.d.ts",
-          "isReadonly": true,
-          "releaseTag": "Public",
-          "name": "paddedUInt64",
-          "variableTypeTokenRange": {
-            "startIndex": 1,
-            "endIndex": 4
-          }
-        },
-        {
-          "kind": "Variable",
-          "canonicalReference": "@rainprotocol/rainlang!parseUnits:var",
-          "docComment": "/**\n * ethers parseUnits\n *\n * @public\n */\n",
-          "excerptTokens": [
-            {
-              "kind": "Content",
-              "text": "parseUnits: "
-            },
-            {
-              "kind": "Content",
-              "text": "typeof "
-            },
-            {
-              "kind": "Reference",
-              "text": "utils.parseUnits",
-              "canonicalReference": "@ethersproject/units!parseUnits:function"
-            }
-          ],
-          "fileUrlPath": "dist/types/utils.d.ts",
-          "isReadonly": true,
-          "releaseTag": "Public",
-          "name": "parseUnits",
-          "variableTypeTokenRange": {
-            "startIndex": 1,
-            "endIndex": 3
-          }
-        },
-        {
-          "kind": "Class",
-          "canonicalReference": "@rainprotocol/rainlang!RainDocument:class",
-          "docComment": "/**\n * RainDocument is a class object that provides data and functionalities in order to be used later on to provide Rain Language Services or in Rain Language Compiler (rlc) to get the ExpressionConfig (deployable bytes). It uses Rain parser under the hood which does all the heavy work.\n *\n * @example\n * ```typescript\n * // to import\n * import { Raindocument } from 'rainlang';\n *\n * // to create a new instance of the RainDocument object which parses right after instantiation\n * const myRainDocument = new RainDocument(text, opmeta)\n *\n * // to get the parse results after instantiation\n * const results = myRainDocument.getResult()\n *\n * // to get the parse results with new text or opmeta\n * const newResult = myRainDocument.update(newText, newOpmeta)\n * ```\n *\n * @public\n */\n",
-          "excerptTokens": [
-            {
-              "kind": "Content",
-              "text": "export declare class RainDocument "
-            }
-          ],
-          "fileUrlPath": "dist/types/parser/rainParser.d.ts",
-          "releaseTag": "Public",
-          "isAbstract": false,
-          "name": "RainDocument",
-          "preserveMemberOrder": false,
-          "members": [
-            {
-              "kind": "Constructor",
-              "canonicalReference": "@rainprotocol/rainlang!RainDocument:constructor(1)",
-              "docComment": "/**\n * constructor of RainDocument object\n *\n * @param textDocument - Raw text to parse (can be updated at any time after instantiation)\n *\n * @param opmeta - Ops meta as bytes ie hex string or Uint8Array\n *\n * @public\n */\n",
-              "excerptTokens": [
-                {
-                  "kind": "Content",
-                  "text": "constructor(textDocument: "
-                },
-                {
-                  "kind": "Reference",
-                  "text": "TextDocument",
-                  "canonicalReference": "@rainprotocol/rainlang!~TextDocument"
-                },
-                {
-                  "kind": "Content",
-                  "text": ", opmeta: "
-                },
-                {
-                  "kind": "Reference",
-                  "text": "BytesLike",
-                  "canonicalReference": "@ethersproject/bytes!BytesLike:type"
-                },
-                {
-                  "kind": "Content",
-                  "text": ");"
-                }
-              ],
-              "releaseTag": "Public",
-              "isProtected": false,
-              "overloadIndex": 1,
-              "parameters": [
-                {
-                  "parameterName": "textDocument",
-                  "parameterTypeTokenRange": {
-                    "startIndex": 1,
-                    "endIndex": 2
-                  },
-                  "isOptional": false
-                },
-                {
-                  "parameterName": "opmeta",
-                  "parameterTypeTokenRange": {
-                    "startIndex": 3,
-                    "endIndex": 4
-                  },
-                  "isOptional": false
-                }
-              ]
-            },
-            {
-              "kind": "Method",
-              "canonicalReference": "@rainprotocol/rainlang!RainDocument#getComments:member(1)",
-              "docComment": "/**\n * Get the current comments inside of the text of this RainDocument instance\n *\n * @public\n */\n",
-              "excerptTokens": [
-                {
-                  "kind": "Content",
-                  "text": "getComments(): "
-                },
-                {
-                  "kind": "Reference",
-                  "text": "RDComment",
-                  "canonicalReference": "@rainprotocol/rainlang!RDComment:type"
-                },
-                {
-                  "kind": "Content",
-                  "text": "[]"
-                },
-                {
-                  "kind": "Content",
-                  "text": ";"
-                }
-              ],
-              "isStatic": false,
-              "returnTypeTokenRange": {
-                "startIndex": 1,
-                "endIndex": 3
-              },
-              "releaseTag": "Public",
-              "isProtected": false,
-              "overloadIndex": 1,
-              "parameters": [],
-              "isOptional": false,
-              "isAbstract": false,
-              "name": "getComments"
-            },
-            {
-              "kind": "Method",
-              "canonicalReference": "@rainprotocol/rainlang!RainDocument#getExpressionConfig:member(1)",
-              "docComment": "/**\n * Get the ExpressionConfig (i.e. deployable bytes) of this RainDocument instance. This method should not be used directly, insteda the RainCompiler (rlc) should be used.\n *\n * @param item - Optional item to get the ExpressionConfig for\n *\n * @public\n */\n",
-              "excerptTokens": [
-                {
-                  "kind": "Content",
-                  "text": "getExpressionConfig(item?: "
-                },
-                {
-                  "kind": "Reference",
-                  "text": "RDNode",
-                  "canonicalReference": "@rainprotocol/rainlang!RDNode:type"
-                },
-                {
-                  "kind": "Content",
-                  "text": " | "
-                },
-                {
-                  "kind": "Reference",
-                  "text": "RDNode",
-                  "canonicalReference": "@rainprotocol/rainlang!RDNode:type"
-                },
-                {
-                  "kind": "Content",
-                  "text": "[][] | "
-                },
-                {
-                  "kind": "Reference",
-                  "text": "RDParseTree",
-                  "canonicalReference": "@rainprotocol/rainlang!RDParseTree:type"
-                },
-                {
-                  "kind": "Content",
-                  "text": "): "
-                },
-                {
-                  "kind": "Reference",
-                  "text": "ExpressionConfig",
-                  "canonicalReference": "@rainprotocol/rainlang!ExpressionConfig:type"
-                },
-                {
-                  "kind": "Content",
-                  "text": " | undefined"
-                },
-                {
-                  "kind": "Content",
-                  "text": ";"
-                }
-              ],
-              "isStatic": false,
-              "returnTypeTokenRange": {
-                "startIndex": 7,
-                "endIndex": 9
-              },
-              "releaseTag": "Public",
-              "isProtected": false,
-              "overloadIndex": 1,
-              "parameters": [
-                {
-                  "parameterName": "item",
-                  "parameterTypeTokenRange": {
-                    "startIndex": 1,
-                    "endIndex": 6
-                  },
-                  "isOptional": true
-                }
-              ],
-              "isOptional": false,
-              "isAbstract": false,
-              "name": "getExpressionConfig"
-            },
-            {
-              "kind": "Method",
-              "canonicalReference": "@rainprotocol/rainlang!RainDocument#getLHSAliases:member(1)",
-              "docComment": "/**\n * Get the parsed exp aliases of this RainParser instance\n *\n * @public\n */\n",
-              "excerptTokens": [
-                {
-                  "kind": "Content",
-                  "text": "getLHSAliases(): "
-                },
-                {
-                  "kind": "Reference",
-                  "text": "RDAliasNode",
-                  "canonicalReference": "@rainprotocol/rainlang!RDAliasNode:type"
-                },
-                {
-                  "kind": "Content",
-                  "text": "[][]"
-                },
-                {
-                  "kind": "Content",
-                  "text": ";"
-                }
-              ],
-              "isStatic": false,
-              "returnTypeTokenRange": {
-                "startIndex": 1,
-                "endIndex": 3
-              },
-              "releaseTag": "Public",
-              "isProtected": false,
-              "overloadIndex": 1,
-              "parameters": [],
-              "isOptional": false,
-              "isAbstract": false,
-              "name": "getLHSAliases"
-            },
-            {
-              "kind": "Method",
-              "canonicalReference": "@rainprotocol/rainlang!RainDocument#getOpMeta:member(1)",
-              "docComment": "/**\n * Get the current op meta of this RainDocument instance\n *\n * @public\n */\n",
-              "excerptTokens": [
-                {
-                  "kind": "Content",
-                  "text": "getOpMeta(): "
-                },
-                {
-                  "kind": "Reference",
-                  "text": "OpMeta",
-                  "canonicalReference": "@rainprotocol/meta!OpMeta:type"
-                },
-                {
-                  "kind": "Content",
-                  "text": "[]"
-                },
-                {
-                  "kind": "Content",
-                  "text": ";"
-                }
-              ],
-              "isStatic": false,
-              "returnTypeTokenRange": {
-                "startIndex": 1,
-                "endIndex": 3
-              },
-              "releaseTag": "Public",
-              "isProtected": false,
-              "overloadIndex": 1,
-              "parameters": [],
-              "isOptional": false,
-              "isAbstract": false,
-              "name": "getOpMeta"
-            },
-            {
-              "kind": "Method",
-              "canonicalReference": "@rainprotocol/rainlang!RainDocument#getOpMetaError:member(1)",
-              "docComment": "/**\n * Get the current runtime error of this RainDocument instance\n *\n * @public\n */\n",
-              "excerptTokens": [
-                {
-                  "kind": "Content",
-                  "text": "getOpMetaError(): "
-                },
-                {
-                  "kind": "Reference",
-                  "text": "Error",
-                  "canonicalReference": "!Error:interface"
-                },
-                {
-                  "kind": "Content",
-                  "text": " | undefined"
-                },
-                {
-                  "kind": "Content",
-                  "text": ";"
-                }
-              ],
-              "isStatic": false,
-              "returnTypeTokenRange": {
-                "startIndex": 1,
-                "endIndex": 3
-              },
-              "releaseTag": "Public",
-              "isProtected": false,
-              "overloadIndex": 1,
-              "parameters": [],
-              "isOptional": false,
-              "isAbstract": false,
-              "name": "getOpMetaError"
-            },
-            {
-              "kind": "Method",
-              "canonicalReference": "@rainprotocol/rainlang!RainDocument#getParseTree:member(1)",
-              "docComment": "/**\n * Get the current parse tree of this RainDocument instance\n *\n * @public\n */\n",
-              "excerptTokens": [
-                {
-                  "kind": "Content",
-                  "text": "getParseTree(): "
-                },
-                {
-                  "kind": "Reference",
-                  "text": "RDParseTree",
-                  "canonicalReference": "@rainprotocol/rainlang!RDParseTree:type"
-                },
-                {
-                  "kind": "Content",
-                  "text": ";"
-                }
-              ],
-              "isStatic": false,
-              "returnTypeTokenRange": {
-                "startIndex": 1,
-                "endIndex": 2
-              },
-              "releaseTag": "Public",
-              "isProtected": false,
-              "overloadIndex": 1,
-              "parameters": [],
-              "isOptional": false,
-              "isAbstract": false,
-              "name": "getParseTree"
-            },
-            {
-              "kind": "Method",
-              "canonicalReference": "@rainprotocol/rainlang!RainDocument#getProblems:member(1)",
-              "docComment": "/**\n * Get the current problems of this RainDocument instance\n *\n * @public\n */\n",
-              "excerptTokens": [
-                {
-                  "kind": "Content",
-                  "text": "getProblems(): "
-                },
-                {
-                  "kind": "Reference",
-                  "text": "RDProblem",
-                  "canonicalReference": "@rainprotocol/rainlang!RDProblem:type"
-                },
-                {
-                  "kind": "Content",
-                  "text": "[]"
-                },
-                {
-                  "kind": "Content",
-                  "text": ";"
-                }
-              ],
-              "isStatic": false,
-              "returnTypeTokenRange": {
-                "startIndex": 1,
-                "endIndex": 3
-              },
-              "releaseTag": "Public",
-              "isProtected": false,
-              "overloadIndex": 1,
-              "parameters": [],
-              "isOptional": false,
-              "isAbstract": false,
-              "name": "getProblems"
-            },
-            {
-              "kind": "Method",
-              "canonicalReference": "@rainprotocol/rainlang!RainDocument#getRawOpMeta:member(1)",
-              "docComment": "/**\n * Get the current raw op meta of this RainDocument instance in hex string\n *\n * @public\n */\n",
-              "excerptTokens": [
-                {
-                  "kind": "Content",
-                  "text": "getRawOpMeta(): "
-                },
-                {
-                  "kind": "Content",
-                  "text": "string"
-                },
-                {
-                  "kind": "Content",
-                  "text": ";"
-                }
-              ],
-              "isStatic": false,
-              "returnTypeTokenRange": {
-                "startIndex": 1,
-                "endIndex": 2
-              },
-              "releaseTag": "Public",
-              "isProtected": false,
-              "overloadIndex": 1,
-              "parameters": [],
-              "isOptional": false,
-              "isAbstract": false,
-              "name": "getRawOpMeta"
-            },
-            {
-              "kind": "Method",
-              "canonicalReference": "@rainprotocol/rainlang!RainDocument#getResult:member(1)",
-              "docComment": "/**\n * Get the current parse result of this RainDocument instance which consists of parse tree, problems, comments and expression aliases\n *\n * @public\n */\n",
-              "excerptTokens": [
-                {
-                  "kind": "Content",
-                  "text": "getResult(): "
-                },
-                {
-                  "kind": "Reference",
-                  "text": "RainDocumentResult",
-                  "canonicalReference": "@rainprotocol/rainlang!RainDocumentResult:type"
-                },
-                {
-                  "kind": "Content",
-                  "text": ";"
-                }
-              ],
-              "isStatic": false,
-              "returnTypeTokenRange": {
-                "startIndex": 1,
-                "endIndex": 2
-              },
-              "releaseTag": "Public",
-              "isProtected": false,
-              "overloadIndex": 1,
-              "parameters": [],
-              "isOptional": false,
-              "isAbstract": false,
-              "name": "getResult"
-            },
-            {
-              "kind": "Method",
-              "canonicalReference": "@rainprotocol/rainlang!RainDocument#getRuntimeError:member(1)",
-              "docComment": "/**\n * Get the current runtime error of this RainDocument instance\n *\n * @public\n */\n",
-              "excerptTokens": [
-                {
-                  "kind": "Content",
-                  "text": "getRuntimeError(): "
-                },
-                {
-                  "kind": "Reference",
-                  "text": "Error",
-                  "canonicalReference": "!Error:interface"
-                },
-                {
-                  "kind": "Content",
-                  "text": " | undefined"
-                },
-                {
-                  "kind": "Content",
-                  "text": ";"
-                }
-              ],
-              "isStatic": false,
-              "returnTypeTokenRange": {
-                "startIndex": 1,
-                "endIndex": 3
-              },
-              "releaseTag": "Public",
-              "isProtected": false,
-              "overloadIndex": 1,
-              "parameters": [],
-              "isOptional": false,
-              "isAbstract": false,
-              "name": "getRuntimeError"
-            },
-            {
-              "kind": "Method",
-              "canonicalReference": "@rainprotocol/rainlang!RainDocument#getTextDocument:member(1)",
-              "docComment": "/**\n * Get the current text of this RainDocument instance\n *\n * @public\n */\n",
-              "excerptTokens": [
-                {
-                  "kind": "Content",
-                  "text": "getTextDocument(): "
-                },
-                {
-                  "kind": "Reference",
-                  "text": "TextDocument",
-                  "canonicalReference": "@rainprotocol/rainlang!~TextDocument"
-                },
-                {
-                  "kind": "Content",
-                  "text": ";"
-                }
-              ],
-              "isStatic": false,
-              "returnTypeTokenRange": {
-                "startIndex": 1,
-                "endIndex": 2
-              },
-              "releaseTag": "Public",
-              "isProtected": false,
-              "overloadIndex": 1,
-              "parameters": [],
-              "isOptional": false,
-              "isAbstract": false,
-              "name": "getTextDocument"
-            },
-            {
-              "kind": "Method",
-              "canonicalReference": "@rainprotocol/rainlang!RainDocument#update:member(1)",
-              "docComment": "/**\n * Method to update the RainDocument with new text or opmeta and get the parse results\n *\n * @param newTextDocument - (optional) Raw text to parse\n *\n * @param newOpMeta - (optional) Ops meta as bytes ie hex string or Uint8Array\n *\n * @public\n */\n",
-              "excerptTokens": [
-                {
-                  "kind": "Content",
-                  "text": "update(newTextDocument?: "
-                },
-                {
-                  "kind": "Reference",
-                  "text": "TextDocument",
-                  "canonicalReference": "@rainprotocol/rainlang!~TextDocument"
-                },
-                {
-                  "kind": "Content",
-                  "text": ", newOpMeta?: "
-                },
-                {
-                  "kind": "Reference",
-                  "text": "BytesLike",
-                  "canonicalReference": "@ethersproject/bytes!BytesLike:type"
-                },
-                {
-                  "kind": "Content",
-                  "text": "): "
-                },
-                {
-                  "kind": "Content",
-                  "text": "void"
-                },
-                {
-                  "kind": "Content",
-                  "text": ";"
-                }
-              ],
-              "isStatic": false,
-              "returnTypeTokenRange": {
-                "startIndex": 5,
-                "endIndex": 6
-              },
-              "releaseTag": "Public",
-              "isProtected": false,
-              "overloadIndex": 1,
-              "parameters": [
-                {
-                  "parameterName": "newTextDocument",
-                  "parameterTypeTokenRange": {
-                    "startIndex": 1,
-                    "endIndex": 2
-                  },
-                  "isOptional": true
-                },
-                {
-                  "parameterName": "newOpMeta",
-                  "parameterTypeTokenRange": {
-                    "startIndex": 3,
-                    "endIndex": 4
-                  },
-                  "isOptional": true
-                }
-              ],
-              "isOptional": false,
-              "isAbstract": false,
-              "name": "update"
-            }
-          ],
-          "implementsTokenRanges": []
-        },
-        {
-          "kind": "TypeAlias",
-          "canonicalReference": "@rainprotocol/rainlang!RainDocumentResult:type",
-          "docComment": "/**\n * Type of RainDocument's parse result\n *\n * @public\n */\n",
-          "excerptTokens": [
-            {
-              "kind": "Content",
-              "text": "export type RainDocumentResult = "
-            },
-            {
-              "kind": "Content",
-              "text": "{\n    parseTree: "
-            },
-            {
-              "kind": "Reference",
-              "text": "RDParseTree",
-              "canonicalReference": "@rainprotocol/rainlang!RDParseTree:type"
-            },
-            {
-              "kind": "Content",
-              "text": ";\n    comments: "
-            },
-            {
-              "kind": "Reference",
-              "text": "RDComment",
-              "canonicalReference": "@rainprotocol/rainlang!RDComment:type"
-            },
-            {
-              "kind": "Content",
-              "text": "[];\n    problems: "
-            },
-            {
-              "kind": "Reference",
-              "text": "RDProblem",
-              "canonicalReference": "@rainprotocol/rainlang!RDProblem:type"
-            },
-            {
-              "kind": "Content",
-              "text": "[];\n}"
-            },
-            {
-              "kind": "Content",
-              "text": ";"
-            }
-          ],
-          "fileUrlPath": "dist/types/parser/rainParserTypes.d.ts",
-          "releaseTag": "Public",
-          "name": "RainDocumentResult",
-          "typeTokenRange": {
-            "startIndex": 1,
-            "endIndex": 8
-          }
-        },
-        {
-          "kind": "Function",
-          "canonicalReference": "@rainprotocol/rainlang!rainlang:function(1)",
-          "docComment": "/**\n * Method to be used as Tagged Templates to activate embedded rainlang in javascript to typescript that highlights the rainlang syntax. Requires rainlang vscode extension to be installed.\n *\n * @public\n */\n",
-          "excerptTokens": [
-            {
-              "kind": "Content",
-              "text": "export declare function rainlang(stringChunks: "
-            },
-            {
-              "kind": "Reference",
-              "text": "TemplateStringsArray",
-              "canonicalReference": "!TemplateStringsArray:interface"
-            },
-            {
-              "kind": "Content",
-              "text": ", ...vars: "
-            },
-            {
-              "kind": "Content",
-              "text": "any[]"
-            },
-            {
-              "kind": "Content",
-              "text": "): "
-            },
-            {
-              "kind": "Content",
-              "text": "string"
-            },
-            {
-              "kind": "Content",
-              "text": ";"
-            }
-          ],
-          "fileUrlPath": "dist/types/utils.d.ts",
-          "returnTypeTokenRange": {
-            "startIndex": 5,
-            "endIndex": 6
-          },
-          "releaseTag": "Public",
-          "overloadIndex": 1,
-          "parameters": [
-            {
-              "parameterName": "stringChunks",
-              "parameterTypeTokenRange": {
-                "startIndex": 1,
-                "endIndex": 2
-              },
-              "isOptional": false
-            },
-            {
-              "parameterName": "vars",
-              "parameterTypeTokenRange": {
-                "startIndex": 3,
-                "endIndex": 4
-              },
-              "isOptional": false
-            }
-          ],
-          "name": "rainlang"
-        },
-        {
-          "kind": "TypeAlias",
-          "canonicalReference": "@rainprotocol/rainlang!RainParseState:type",
-          "docComment": "/**\n * Type of Parser's State\n *\n * @public\n */\n",
-          "excerptTokens": [
-            {
-              "kind": "Content",
-              "text": "export type RainParseState = "
-            },
-            {
-              "kind": "Content",
-              "text": "{\n    parse: {\n        tree: "
-            },
-            {
-              "kind": "Reference",
-              "text": "RDNode",
-              "canonicalReference": "@rainprotocol/rainlang!RDNode:type"
-            },
-            {
-              "kind": "Content",
-              "text": "[];\n        expAliases: "
-            },
-            {
-              "kind": "Reference",
-              "text": "RDAliasNode",
-              "canonicalReference": "@rainprotocol/rainlang!RDAliasNode:type"
-            },
-            {
-              "kind": "Content",
-              "text": "[][];\n        subExpAliases: "
-            },
-            {
-              "kind": "Reference",
-              "text": "RDAliasNode",
-              "canonicalReference": "@rainprotocol/rainlang!RDAliasNode:type"
-            },
-            {
-              "kind": "Content",
-              "text": "[];\n    };\n    track: {\n        char: number;\n        parens: {\n            open: number[];\n            close: number[];\n        };\n    };\n    depthLevel: number;\n    operandArgsErr: boolean;\n    runtimeError: "
-            },
-            {
-              "kind": "Reference",
-              "text": "Error",
-              "canonicalReference": "!Error:interface"
-            },
-            {
-              "kind": "Content",
-              "text": " | undefined;\n    opMetaError: "
-            },
-            {
-              "kind": "Reference",
-              "text": "Error",
-              "canonicalReference": "!Error:interface"
-            },
-            {
-              "kind": "Content",
-              "text": " | undefined;\n}"
-            },
-            {
-              "kind": "Content",
-              "text": ";"
-            }
-          ],
-          "fileUrlPath": "dist/types/parser/rainParserTypes.d.ts",
-          "releaseTag": "Public",
-          "name": "RainParseState",
-          "typeTokenRange": {
-            "startIndex": 1,
-            "endIndex": 12
-          }
-        },
-        {
-          "kind": "TypeAlias",
-          "canonicalReference": "@rainprotocol/rainlang!RDAliasNode:type",
-          "docComment": "/**\n * Type of RainDocument's lhs aliases\n *\n * @public\n */\n",
-          "excerptTokens": [
-            {
-              "kind": "Content",
-              "text": "export type RDAliasNode = "
-            },
-            {
-              "kind": "Content",
-              "text": "{\n    name: string;\n    position: "
-            },
-            {
-              "kind": "Reference",
-              "text": "RDPosition",
-              "canonicalReference": "@rainprotocol/rainlang!RDPosition:type"
-            },
-            {
-              "kind": "Content",
-              "text": ";\n    lhs?: "
-            },
-            {
-              "kind": "Reference",
-              "text": "RDAliasNode",
-              "canonicalReference": "@rainprotocol/rainlang!RDAliasNode:type"
-            },
-            {
-              "kind": "Content",
-              "text": ";\n}"
-            },
-            {
-              "kind": "Content",
-              "text": ";"
-            }
-          ],
-          "fileUrlPath": "dist/types/parser/rainParserTypes.d.ts",
-          "releaseTag": "Public",
-          "name": "RDAliasNode",
-          "typeTokenRange": {
-            "startIndex": 1,
-            "endIndex": 6
-          }
-        },
-        {
-          "kind": "TypeAlias",
-          "canonicalReference": "@rainprotocol/rainlang!RDComment:type",
-          "docComment": "/**\n * Type of RainDocument's comments\n *\n * @public\n */\n",
-          "excerptTokens": [
-            {
-              "kind": "Content",
-              "text": "export type RDComment = "
-            },
-            {
-              "kind": "Content",
-              "text": "{\n    comment: string;\n    position: "
-            },
-            {
-              "kind": "Reference",
-              "text": "RDPosition",
-              "canonicalReference": "@rainprotocol/rainlang!RDPosition:type"
-            },
-            {
-              "kind": "Content",
-              "text": ";\n}"
-            },
-            {
-              "kind": "Content",
-              "text": ";"
-            }
-          ],
-          "fileUrlPath": "dist/types/parser/rainParserTypes.d.ts",
-          "releaseTag": "Public",
-          "name": "RDComment",
-          "typeTokenRange": {
-            "startIndex": 1,
-            "endIndex": 4
-          }
-        },
-        {
-          "kind": "TypeAlias",
-          "canonicalReference": "@rainprotocol/rainlang!RDNode:type",
-          "docComment": "/**\n * Type of RainDocument's prase node\n *\n * @public\n */\n",
-          "excerptTokens": [
-            {
-              "kind": "Content",
-              "text": "export type RDNode = "
-            },
-            {
-              "kind": "Reference",
-              "text": "RDValueNode",
-              "canonicalReference": "@rainprotocol/rainlang!RDValueNode:type"
-            },
-            {
-              "kind": "Content",
-              "text": " | "
-            },
-            {
-              "kind": "Reference",
-              "text": "RDOpNode",
-              "canonicalReference": "@rainprotocol/rainlang!RDOpNode:type"
-            },
-            {
-              "kind": "Content",
-              "text": " | "
-            },
-            {
-              "kind": "Reference",
-              "text": "RDAliasNode",
-              "canonicalReference": "@rainprotocol/rainlang!RDAliasNode:type"
-            },
-            {
-              "kind": "Content",
-              "text": ";"
-            }
-          ],
-          "fileUrlPath": "dist/types/parser/rainParserTypes.d.ts",
-          "releaseTag": "Public",
-          "name": "RDNode",
-          "typeTokenRange": {
-            "startIndex": 1,
-            "endIndex": 6
-          }
-        },
-        {
-          "kind": "TypeAlias",
-          "canonicalReference": "@rainprotocol/rainlang!RDOpNode:type",
-          "docComment": "/**\n * Type of RainDocument's Opcode node\n *\n * @public\n */\n",
-          "excerptTokens": [
-            {
-              "kind": "Content",
-              "text": "export type RDOpNode = "
-            },
-            {
-              "kind": "Content",
-              "text": "{\n    opcode: {\n        name: string;\n        description: string;\n        position: "
-            },
-            {
-              "kind": "Reference",
-              "text": "RDPosition",
-              "canonicalReference": "@rainprotocol/rainlang!RDPosition:type"
-            },
-            {
-              "kind": "Content",
-              "text": ";\n    };\n    operand: number;\n    output: number;\n    position: "
-            },
-            {
-              "kind": "Reference",
-              "text": "RDPosition",
-              "canonicalReference": "@rainprotocol/rainlang!RDPosition:type"
-            },
-            {
-              "kind": "Content",
-              "text": ";\n    parens: "
-            },
-            {
-              "kind": "Reference",
-              "text": "RDPosition",
-              "canonicalReference": "@rainprotocol/rainlang!RDPosition:type"
-            },
-            {
-              "kind": "Content",
-              "text": ";\n    parameters: "
-            },
-            {
-              "kind": "Reference",
-              "text": "RDNode",
-              "canonicalReference": "@rainprotocol/rainlang!RDNode:type"
-            },
-            {
-              "kind": "Content",
-              "text": "[];\n    operandArgs?: {\n        position: "
-            },
-            {
-              "kind": "Reference",
-              "text": "RDPosition",
-              "canonicalReference": "@rainprotocol/rainlang!RDPosition:type"
-            },
-            {
-              "kind": "Content",
-              "text": ";\n        args: {\n            value: number;\n            name: string;\n            position: "
-            },
-            {
-              "kind": "Reference",
-              "text": "RDPosition",
-              "canonicalReference": "@rainprotocol/rainlang!RDPosition:type"
-            },
-            {
-              "kind": "Content",
-              "text": ";\n            description?: string;\n        }[];\n    };\n    lhs?: "
-            },
-            {
-              "kind": "Reference",
-              "text": "RDAliasNode",
-              "canonicalReference": "@rainprotocol/rainlang!RDAliasNode:type"
-            },
-            {
-              "kind": "Content",
-              "text": "[];\n}"
-            },
-            {
-              "kind": "Content",
-              "text": ";"
-            }
-          ],
-          "fileUrlPath": "dist/types/parser/rainParserTypes.d.ts",
-          "releaseTag": "Public",
-          "name": "RDOpNode",
-          "typeTokenRange": {
-            "startIndex": 1,
-            "endIndex": 16
-          }
-        },
-        {
-          "kind": "TypeAlias",
-          "canonicalReference": "@rainprotocol/rainlang!RDParseTree:type",
-          "docComment": "/**\n * Type of a RainDocument parse tree object\n *\n * @public\n */\n",
-          "excerptTokens": [
-            {
-              "kind": "Content",
-              "text": "export type RDParseTree = "
-            },
-            {
-              "kind": "Content",
-              "text": "{\n    tree: "
-            },
-            {
-              "kind": "Reference",
-              "text": "RDNode",
-              "canonicalReference": "@rainprotocol/rainlang!RDNode:type"
-            },
-            {
-              "kind": "Content",
-              "text": "[];\n    position: "
-            },
-            {
-              "kind": "Reference",
-              "text": "RDPosition",
-              "canonicalReference": "@rainprotocol/rainlang!RDPosition:type"
-            },
-            {
-              "kind": "Content",
-              "text": ";\n}[]"
-            },
-            {
-              "kind": "Content",
-              "text": ";"
-            }
-          ],
-          "fileUrlPath": "dist/types/parser/rainParserTypes.d.ts",
-          "releaseTag": "Public",
-          "name": "RDParseTree",
-          "typeTokenRange": {
-            "startIndex": 1,
-            "endIndex": 6
-          }
-        },
-        {
-          "kind": "TypeAlias",
-          "canonicalReference": "@rainprotocol/rainlang!RDPosition:type",
-          "docComment": "/**\n * Type of position start and end indexes for RainDocument, inclusive at both ends\n *\n * @public\n */\n",
-          "excerptTokens": [
-            {
-              "kind": "Content",
-              "text": "export type RDPosition = "
-            },
-            {
-              "kind": "Content",
-              "text": "[number, number]"
-            },
-            {
-              "kind": "Content",
-              "text": ";"
-            }
-          ],
-          "fileUrlPath": "dist/types/parser/rainParserTypes.d.ts",
-          "releaseTag": "Public",
-          "name": "RDPosition",
-          "typeTokenRange": {
-            "startIndex": 1,
-            "endIndex": 2
-          }
-        },
-        {
-          "kind": "TypeAlias",
-          "canonicalReference": "@rainprotocol/rainlang!RDProblem:type",
-          "docComment": "/**\n * Type of RainDocument's problem (error)\n *\n * @public\n */\n",
-          "excerptTokens": [
-            {
-              "kind": "Content",
-              "text": "export type RDProblem = "
-            },
-            {
-              "kind": "Content",
-              "text": "{\n    msg: string;\n    position: "
-            },
-            {
-              "kind": "Reference",
-              "text": "RDPosition",
-              "canonicalReference": "@rainprotocol/rainlang!RDPosition:type"
-            },
-            {
-              "kind": "Content",
-              "text": ";\n    code: number;\n}"
-            },
-            {
-              "kind": "Content",
-              "text": ";"
-            }
-          ],
-          "fileUrlPath": "dist/types/parser/rainParserTypes.d.ts",
-          "releaseTag": "Public",
-          "name": "RDProblem",
-          "typeTokenRange": {
-            "startIndex": 1,
-            "endIndex": 4
-          }
-        },
-        {
-          "kind": "TypeAlias",
-          "canonicalReference": "@rainprotocol/rainlang!RDValueNode:type",
-          "docComment": "/**\n * Type of RainDocument's Value node\n *\n * @public\n */\n",
-          "excerptTokens": [
-            {
-              "kind": "Content",
-              "text": "export type RDValueNode = "
-            },
-            {
-              "kind": "Content",
-              "text": "{\n    value: "
-            },
-            {
-              "kind": "Reference",
-              "text": "BigNumberish",
-              "canonicalReference": "@ethersproject/bignumber!BigNumberish:type"
-            },
-            {
-              "kind": "Content",
-              "text": ";\n    position: "
-            },
-            {
-              "kind": "Reference",
-              "text": "RDPosition",
-              "canonicalReference": "@rainprotocol/rainlang!RDPosition:type"
-            },
-            {
-              "kind": "Content",
-              "text": ";\n    lhs?: "
-            },
-            {
-              "kind": "Reference",
-              "text": "RDAliasNode",
-              "canonicalReference": "@rainprotocol/rainlang!RDAliasNode:type"
-            },
-            {
-              "kind": "Content",
-              "text": ";\n}"
-            },
-            {
-              "kind": "Content",
-              "text": ";"
-            }
-          ],
-          "fileUrlPath": "dist/types/parser/rainParserTypes.d.ts",
-          "releaseTag": "Public",
-          "name": "RDValueNode",
-          "typeTokenRange": {
-            "startIndex": 1,
-            "endIndex": 8
-          }
-        },
-        {
-          "kind": "Function",
-          "canonicalReference": "@rainprotocol/rainlang!recordToMap:function(1)",
-          "docComment": "/**\n * Conver a Record (a key/value pair object) to a equivelant Map. Map keys will be of type acceptable by Record constructor, which are string, number or symbol.\n *\n * @param record - The Record to convert to a Map\n *\n * @param properties - (optional) properties to pick from the values of key/value pair items of the Record object.\n *\n * @returns Map Object from Record\n *\n * @public\n */\n",
-          "excerptTokens": [
-            {
-              "kind": "Content",
-              "text": "export declare function recordToMap<K extends "
-            },
-            {
-              "kind": "Content",
-              "text": "string | number | symbol"
-            },
-            {
-              "kind": "Content",
-              "text": ">(record: "
-            },
-            {
-              "kind": "Reference",
-              "text": "Record",
-              "canonicalReference": "!Record:type"
-            },
-            {
-              "kind": "Content",
-              "text": "<K, any>"
-            },
-            {
-              "kind": "Content",
-              "text": ", properties?: "
-            },
-            {
-              "kind": "Content",
-              "text": "string | string[]"
-            },
-            {
-              "kind": "Content",
-              "text": "): "
-            },
-            {
-              "kind": "Reference",
-              "text": "Map",
-              "canonicalReference": "!Map:interface"
-            },
-            {
-              "kind": "Content",
-              "text": "<K, any>"
-            },
-            {
-              "kind": "Content",
-              "text": ";"
-            }
-          ],
-          "fileUrlPath": "dist/types/utils.d.ts",
-          "returnTypeTokenRange": {
-            "startIndex": 8,
-            "endIndex": 10
-          },
-          "releaseTag": "Public",
-          "overloadIndex": 1,
-          "parameters": [
-            {
-              "parameterName": "record",
-              "parameterTypeTokenRange": {
-                "startIndex": 3,
-                "endIndex": 5
-              },
-              "isOptional": false
-            },
-            {
-              "parameterName": "properties",
-              "parameterTypeTokenRange": {
-                "startIndex": 6,
-                "endIndex": 7
-              },
-              "isOptional": true
-            }
-          ],
-          "typeParameters": [
-            {
-              "typeParameterName": "K",
-              "constraintTokenRange": {
-                "startIndex": 1,
-                "endIndex": 2
-              },
-              "defaultTypeTokenRange": {
-                "startIndex": 0,
-                "endIndex": 0
-              }
-            }
-          ],
-          "name": "recordToMap"
-        },
-        {
-          "kind": "Function",
-          "canonicalReference": "@rainprotocol/rainlang!rlc:function(1)",
-          "docComment": "/**\n * Rain Language Compiler (rlc), compiles documents into valid ExpressionConfig (deployable bytes)\n *\n * @param text - The raw string to compile\n *\n * @param opmeta - Ops meta as bytes ie hex string or Uint8Array\n *\n * @returns ExpressionConfig promise\n *\n * @public\n */\n",
-          "excerptTokens": [
-            {
-              "kind": "Content",
-              "text": "export declare function rlc(text: "
-            },
-            {
-              "kind": "Content",
-              "text": "string"
-            },
-            {
-              "kind": "Content",
-              "text": ", opmeta: "
-            },
-            {
-              "kind": "Reference",
-              "text": "Uint8Array",
-              "canonicalReference": "!Uint8Array:interface"
-            },
-            {
-              "kind": "Content",
-              "text": " | string"
-            },
-            {
-              "kind": "Content",
-              "text": "): "
-            },
-            {
-              "kind": "Reference",
-              "text": "Promise",
-              "canonicalReference": "!Promise:interface"
-            },
-            {
-              "kind": "Content",
-              "text": "<"
-            },
-            {
-              "kind": "Reference",
-              "text": "ExpressionConfig",
-              "canonicalReference": "@rainprotocol/rainlang!ExpressionConfig:type"
-            },
-            {
-              "kind": "Content",
-              "text": ">"
-            },
-            {
-              "kind": "Content",
-              "text": ";"
-            }
-          ],
-          "fileUrlPath": "dist/types/compiler/rainCompiler.d.ts",
-          "returnTypeTokenRange": {
-            "startIndex": 6,
-            "endIndex": 10
-          },
-          "releaseTag": "Public",
-          "overloadIndex": 1,
-          "parameters": [
-            {
-              "parameterName": "text",
-              "parameterTypeTokenRange": {
-                "startIndex": 1,
-                "endIndex": 2
-              },
-              "isOptional": false
-            },
-            {
-              "parameterName": "opmeta",
-              "parameterTypeTokenRange": {
-                "startIndex": 3,
-                "endIndex": 5
-              },
-              "isOptional": false
-            }
-          ],
-          "name": "rlc"
-        },
-        {
-          "kind": "Function",
-          "canonicalReference": "@rainprotocol/rainlang!rlc:function(2)",
-          "docComment": "/**\n * Rain Language Compiler (rlc), compiles Rain documents into valid ExpressionConfig (deployable bytes)\n *\n * @param document - The TextDocument to compile\n *\n * @param opmeta - Ops meta as bytes ie hex string or Uint8Array\n *\n * @returns ExpressionConfig promise\n *\n * @public\n */\n",
-          "excerptTokens": [
-            {
-              "kind": "Content",
-              "text": "export declare function rlc(document: "
-            },
-            {
-              "kind": "Reference",
-              "text": "TextDocument",
-              "canonicalReference": "@rainprotocol/rainlang!~TextDocument"
-            },
-            {
-              "kind": "Content",
-              "text": ", opmeta: "
-            },
-            {
-              "kind": "Reference",
-              "text": "Uint8Array",
-              "canonicalReference": "!Uint8Array:interface"
-            },
-            {
-              "kind": "Content",
-              "text": " | string"
-            },
-            {
-              "kind": "Content",
-              "text": "): "
-            },
-            {
-              "kind": "Reference",
-              "text": "Promise",
-              "canonicalReference": "!Promise:interface"
-            },
-            {
-              "kind": "Content",
-              "text": "<"
-            },
-            {
-              "kind": "Reference",
-              "text": "ExpressionConfig",
-              "canonicalReference": "@rainprotocol/rainlang!ExpressionConfig:type"
-            },
-            {
-              "kind": "Content",
-              "text": ">"
-            },
-            {
-              "kind": "Content",
-              "text": ";"
-            }
-          ],
-          "fileUrlPath": "dist/types/compiler/rainCompiler.d.ts",
-          "returnTypeTokenRange": {
-            "startIndex": 6,
-            "endIndex": 10
-          },
-          "releaseTag": "Public",
-          "overloadIndex": 2,
-          "parameters": [
-            {
-              "parameterName": "document",
-              "parameterTypeTokenRange": {
-                "startIndex": 1,
-                "endIndex": 2
-              },
-              "isOptional": false
-            },
-            {
-              "parameterName": "opmeta",
-              "parameterTypeTokenRange": {
-                "startIndex": 3,
-                "endIndex": 5
-              },
-              "isOptional": false
-            }
-          ],
-          "name": "rlc"
-        },
-        {
-          "kind": "Function",
-          "canonicalReference": "@rainprotocol/rainlang!rlc:function(3)",
-          "docComment": "/**\n * Rain Language Compiler (rlc), compiles Rain documents into valid ExpressionConfig (deployable bytes)\n *\n * @param rainDocument - The rain document to compile\n *\n * @returns ExpressionConfig promise\n *\n * @public\n */\n",
-          "excerptTokens": [
-            {
-              "kind": "Content",
-              "text": "export declare function rlc(rainDocument: "
-            },
-            {
-              "kind": "Reference",
-              "text": "RainDocument",
-              "canonicalReference": "@rainprotocol/rainlang!RainDocument:class"
-            },
-            {
-              "kind": "Content",
-              "text": "): "
-            },
-            {
-              "kind": "Reference",
-              "text": "Promise",
-              "canonicalReference": "!Promise:interface"
-            },
-            {
-              "kind": "Content",
-              "text": "<"
-            },
-            {
-              "kind": "Reference",
-              "text": "ExpressionConfig",
-              "canonicalReference": "@rainprotocol/rainlang!ExpressionConfig:type"
-            },
-            {
-              "kind": "Content",
-              "text": ">"
-            },
-            {
-              "kind": "Content",
-              "text": ";"
-            }
-          ],
-          "fileUrlPath": "dist/types/compiler/rainCompiler.d.ts",
-          "returnTypeTokenRange": {
-            "startIndex": 3,
-            "endIndex": 7
-          },
-          "releaseTag": "Public",
-          "overloadIndex": 3,
-          "parameters": [
-            {
-              "parameterName": "rainDocument",
-              "parameterTypeTokenRange": {
-                "startIndex": 1,
-                "endIndex": 2
-              },
-              "isOptional": false
-            }
-          ],
-          "name": "rlc"
-        },
-        {
-          "kind": "Function",
-          "canonicalReference": "@rainprotocol/rainlang!rld:function(1)",
-          "docComment": "/**\n * Rain Language Decompiler (rld), decompiles ExpressionConfig (bytes) to a valid Rain document\n *\n * @param expressionConfig - ExpressionConfig to decompile\n *\n * @param opmeta - Ops meta as bytes ie hex string or Uint8Array or json content as string\n *\n * @param prettyFormat - (optional) Format the output document\n *\n * @returns a Raindocument promise\n *\n * @public\n */\n",
-          "excerptTokens": [
-            {
-              "kind": "Content",
-              "text": "export declare function rld(expressionConfig: "
-            },
-            {
-              "kind": "Reference",
-              "text": "ExpressionConfig",
-              "canonicalReference": "@rainprotocol/rainlang!ExpressionConfig:type"
-            },
-            {
-              "kind": "Content",
-              "text": ", opmeta: "
-            },
-            {
-              "kind": "Reference",
-              "text": "Uint8Array",
-              "canonicalReference": "!Uint8Array:interface"
-            },
-            {
-              "kind": "Content",
-              "text": " | string"
-            },
-            {
-              "kind": "Content",
-              "text": ", prettyFormat?: "
-            },
-            {
-              "kind": "Content",
-              "text": "boolean"
-            },
-            {
-              "kind": "Content",
-              "text": "): "
-            },
-            {
-              "kind": "Reference",
-              "text": "Promise",
-              "canonicalReference": "!Promise:interface"
-            },
-            {
-              "kind": "Content",
-              "text": "<"
-            },
-            {
-              "kind": "Reference",
-              "text": "RainDocument",
-              "canonicalReference": "@rainprotocol/rainlang!RainDocument:class"
-            },
-            {
-              "kind": "Content",
-              "text": ">"
-            },
-            {
-              "kind": "Content",
-              "text": ";"
-            }
-          ],
-          "fileUrlPath": "dist/types/compiler/rainDecompiler.d.ts",
-          "returnTypeTokenRange": {
-            "startIndex": 8,
-            "endIndex": 12
-          },
-          "releaseTag": "Public",
-          "overloadIndex": 1,
-          "parameters": [
-            {
-              "parameterName": "expressionConfig",
-              "parameterTypeTokenRange": {
-                "startIndex": 1,
-                "endIndex": 2
-              },
-              "isOptional": false
-            },
-            {
-              "parameterName": "opmeta",
-              "parameterTypeTokenRange": {
-                "startIndex": 3,
-                "endIndex": 5
-              },
-              "isOptional": false
-            },
-            {
-              "parameterName": "prettyFormat",
-              "parameterTypeTokenRange": {
-                "startIndex": 6,
-                "endIndex": 7
-              },
-              "isOptional": true
-            }
-          ],
-          "name": "rld"
-        },
-        {
-          "kind": "Variable",
-<<<<<<< HEAD
-=======
-          "canonicalReference": "@rainprotocol/rainlang!sgBook:var",
-          "docComment": "/**\n * Subgraph endpoints and their chain ids as key/value pairs\n *\n * @public\n */\n",
-          "excerptTokens": [
-            {
-              "kind": "Content",
-              "text": "sgBook: "
-            },
-            {
-              "kind": "Content",
-              "text": "{\n    [chainId: number | string]: string;\n}"
-            }
-          ],
-          "fileUrlPath": "dist/types/parser/onChainOpMeta.d.ts",
-          "isReadonly": true,
-          "releaseTag": "Public",
-          "name": "sgBook",
-          "variableTypeTokenRange": {
-            "startIndex": 1,
-            "endIndex": 2
-          }
-        },
-        {
-          "kind": "Variable",
-          "canonicalReference": "@rainprotocol/rainlang!validateMeta:var",
-          "docComment": "/**\n * Validate a meta or array of metas against a schema\n *\n * @param meta - A meta object or array of meta objects or stringified format of them\n *\n * @param schema - Json schema to validate as object (JSON.parsed) or stringified format\n *\n * @returns boolean\n *\n * @public\n */\n",
-          "excerptTokens": [
-            {
-              "kind": "Content",
-              "text": "validateMeta: "
-            },
-            {
-              "kind": "Content",
-              "text": "(meta: object | object[] | string, schema: object | string) => boolean"
-            }
-          ],
-          "fileUrlPath": "dist/types/utils.d.ts",
-          "isReadonly": true,
-          "releaseTag": "Public",
-          "name": "validateMeta",
-          "variableTypeTokenRange": {
-            "startIndex": 1,
-            "endIndex": 2
-          }
-        },
-        {
-          "kind": "Variable",
->>>>>>> 758a0f4e
-          "canonicalReference": "@rainprotocol/rainlang!zeroPad:var",
-          "docComment": "/**\n * ethers zeroPad\n *\n * @public\n */\n",
-          "excerptTokens": [
-            {
-              "kind": "Content",
-              "text": "zeroPad: "
-            },
-            {
-              "kind": "Content",
-              "text": "typeof "
-            },
-            {
-              "kind": "Reference",
-              "text": "utils.zeroPad",
-              "canonicalReference": "@ethersproject/bytes!zeroPad:function"
-            }
-          ],
-          "fileUrlPath": "dist/types/utils.d.ts",
-          "isReadonly": true,
-          "releaseTag": "Public",
-          "name": "zeroPad",
-          "variableTypeTokenRange": {
-            "startIndex": 1,
-            "endIndex": 3
-          }
-        }
-      ]
-    }
-  ]
-}
+{
+  "metadata": {
+    "toolPackage": "@microsoft/api-extractor",
+    "toolVersion": "7.34.4",
+    "schemaVersion": 1011,
+    "oldestForwardsCompatibleVersion": 1001,
+    "tsdocConfig": {
+      "$schema": "https://developer.microsoft.com/json-schemas/tsdoc/v0/tsdoc.schema.json",
+      "noStandardTags": true,
+      "tagDefinitions": [
+        {
+          "tagName": "@alpha",
+          "syntaxKind": "modifier"
+        },
+        {
+          "tagName": "@beta",
+          "syntaxKind": "modifier"
+        },
+        {
+          "tagName": "@defaultValue",
+          "syntaxKind": "block"
+        },
+        {
+          "tagName": "@decorator",
+          "syntaxKind": "block",
+          "allowMultiple": true
+        },
+        {
+          "tagName": "@deprecated",
+          "syntaxKind": "block"
+        },
+        {
+          "tagName": "@eventProperty",
+          "syntaxKind": "modifier"
+        },
+        {
+          "tagName": "@example",
+          "syntaxKind": "block",
+          "allowMultiple": true
+        },
+        {
+          "tagName": "@experimental",
+          "syntaxKind": "modifier"
+        },
+        {
+          "tagName": "@inheritDoc",
+          "syntaxKind": "inline"
+        },
+        {
+          "tagName": "@internal",
+          "syntaxKind": "modifier"
+        },
+        {
+          "tagName": "@label",
+          "syntaxKind": "inline"
+        },
+        {
+          "tagName": "@link",
+          "syntaxKind": "inline",
+          "allowMultiple": true
+        },
+        {
+          "tagName": "@override",
+          "syntaxKind": "modifier"
+        },
+        {
+          "tagName": "@packageDocumentation",
+          "syntaxKind": "modifier"
+        },
+        {
+          "tagName": "@param",
+          "syntaxKind": "block",
+          "allowMultiple": true
+        },
+        {
+          "tagName": "@privateRemarks",
+          "syntaxKind": "block"
+        },
+        {
+          "tagName": "@public",
+          "syntaxKind": "modifier"
+        },
+        {
+          "tagName": "@readonly",
+          "syntaxKind": "modifier"
+        },
+        {
+          "tagName": "@remarks",
+          "syntaxKind": "block"
+        },
+        {
+          "tagName": "@returns",
+          "syntaxKind": "block"
+        },
+        {
+          "tagName": "@sealed",
+          "syntaxKind": "modifier"
+        },
+        {
+          "tagName": "@see",
+          "syntaxKind": "block"
+        },
+        {
+          "tagName": "@throws",
+          "syntaxKind": "block",
+          "allowMultiple": true
+        },
+        {
+          "tagName": "@typeParam",
+          "syntaxKind": "block",
+          "allowMultiple": true
+        },
+        {
+          "tagName": "@virtual",
+          "syntaxKind": "modifier"
+        },
+        {
+          "tagName": "@betaDocumentation",
+          "syntaxKind": "modifier"
+        },
+        {
+          "tagName": "@internalRemarks",
+          "syntaxKind": "block"
+        },
+        {
+          "tagName": "@preapproved",
+          "syntaxKind": "modifier"
+        }
+      ],
+      "supportForTags": {
+        "@alpha": true,
+        "@beta": true,
+        "@defaultValue": true,
+        "@decorator": true,
+        "@deprecated": true,
+        "@eventProperty": true,
+        "@example": true,
+        "@experimental": true,
+        "@inheritDoc": true,
+        "@internal": true,
+        "@label": true,
+        "@link": true,
+        "@override": true,
+        "@packageDocumentation": true,
+        "@param": true,
+        "@privateRemarks": true,
+        "@public": true,
+        "@readonly": true,
+        "@remarks": true,
+        "@returns": true,
+        "@sealed": true,
+        "@see": true,
+        "@throws": true,
+        "@typeParam": true,
+        "@virtual": true,
+        "@betaDocumentation": true,
+        "@internalRemarks": true,
+        "@preapproved": true
+      },
+      "reportUnsupportedHtmlElements": false
+    }
+  },
+  "kind": "Package",
+  "canonicalReference": "@rainprotocol/rainlang!",
+  "docComment": "",
+  "name": "@rainprotocol/rainlang",
+  "preserveMemberOrder": false,
+  "members": [
+    {
+      "kind": "EntryPoint",
+      "canonicalReference": "@rainprotocol/rainlang!",
+      "name": "",
+      "preserveMemberOrder": false,
+      "members": [
+        {
+          "kind": "Variable",
+          "canonicalReference": "@rainprotocol/rainlang!areEqualStateConfigs:var",
+          "docComment": "/**\n * Checks 2 ExpressionConfig objects to see if they are equal or not\n *\n * @param config1 - first ExpressionConfig\n *\n * @param config2 - second ExpressionConfig\n *\n * @returns boolean\n *\n * @public\n */\n",
+          "excerptTokens": [
+            {
+              "kind": "Content",
+              "text": "areEqualStateConfigs: "
+            },
+            {
+              "kind": "Content",
+              "text": "(config1: "
+            },
+            {
+              "kind": "Reference",
+              "text": "ExpressionConfig",
+              "canonicalReference": "@rainprotocol/rainlang!ExpressionConfig:type"
+            },
+            {
+              "kind": "Content",
+              "text": ", config2: "
+            },
+            {
+              "kind": "Reference",
+              "text": "ExpressionConfig",
+              "canonicalReference": "@rainprotocol/rainlang!ExpressionConfig:type"
+            },
+            {
+              "kind": "Content",
+              "text": ") => boolean"
+            }
+          ],
+          "fileUrlPath": "dist/types/utils.d.ts",
+          "isReadonly": true,
+          "releaseTag": "Public",
+          "name": "areEqualStateConfigs",
+          "variableTypeTokenRange": {
+            "startIndex": 1,
+            "endIndex": 6
+          }
+        },
+        {
+          "kind": "Variable",
+          "canonicalReference": "@rainprotocol/rainlang!arrayify:var",
+          "docComment": "/**\n * ethers arrayify\n *\n * @public\n */\n",
+          "excerptTokens": [
+            {
+              "kind": "Content",
+              "text": "arrayify: "
+            },
+            {
+              "kind": "Content",
+              "text": "typeof "
+            },
+            {
+              "kind": "Reference",
+              "text": "utils.arrayify",
+              "canonicalReference": "@ethersproject/bytes!arrayify:function"
+            }
+          ],
+          "fileUrlPath": "dist/types/utils.d.ts",
+          "isReadonly": true,
+          "releaseTag": "Public",
+          "name": "arrayify",
+          "variableTypeTokenRange": {
+            "startIndex": 1,
+            "endIndex": 3
+          }
+        },
+        {
+          "kind": "Variable",
+          "canonicalReference": "@rainprotocol/rainlang!bytify:var",
+          "docComment": "/**\n * Converts a value to raw bytes representation. Assumes `value` is less than or equal to 1 byte, unless a desired `bytesLength` is specified.\n *\n * @param value - value to convert to raw bytes format\n *\n * @param bytesLength - (defaults to 1) number of bytes to left pad if `value` doesn't completely fill the desired amount of memory. Will throw `InvalidArgument` error if value already exceeds bytes length.\n *\n * @returns raw bytes representation as Uint8Array\n *\n * @public\n */\n",
+          "excerptTokens": [
+            {
+              "kind": "Content",
+              "text": "bytify: "
+            },
+            {
+              "kind": "Content",
+              "text": "(value: number | "
+            },
+            {
+              "kind": "Reference",
+              "text": "BytesLike",
+              "canonicalReference": "@ethersproject/bytes!BytesLike:type"
+            },
+            {
+              "kind": "Content",
+              "text": " | "
+            },
+            {
+              "kind": "Reference",
+              "text": "utils.Hexable",
+              "canonicalReference": "@ethersproject/bytes!Hexable:interface"
+            },
+            {
+              "kind": "Content",
+              "text": ", bytesLength?: number) => "
+            },
+            {
+              "kind": "Reference",
+              "text": "BytesLike",
+              "canonicalReference": "@ethersproject/bytes!BytesLike:type"
+            }
+          ],
+          "fileUrlPath": "dist/types/utils.d.ts",
+          "isReadonly": true,
+          "releaseTag": "Public",
+          "name": "bytify",
+          "variableTypeTokenRange": {
+            "startIndex": 1,
+            "endIndex": 7
+          }
+        },
+        {
+          "kind": "Interface",
+          "canonicalReference": "@rainprotocol/rainlang!ClientCapabilities:interface",
+          "docComment": "/**\n * Describes what LSP capabilities the client supports\n *\n * @public\n */\n",
+          "excerptTokens": [
+            {
+              "kind": "Content",
+              "text": "export interface ClientCapabilities "
+            }
+          ],
+          "fileUrlPath": "dist/types/rainLanguageTypes.d.ts",
+          "releaseTag": "Public",
+          "name": "ClientCapabilities",
+          "preserveMemberOrder": false,
+          "members": [
+            {
+              "kind": "PropertySignature",
+              "canonicalReference": "@rainprotocol/rainlang!ClientCapabilities#textDocument:member",
+              "docComment": "/**\n * The text document client capabilities\n */\n",
+              "excerptTokens": [
+                {
+                  "kind": "Content",
+                  "text": "textDocument?: "
+                },
+                {
+                  "kind": "Content",
+                  "text": "{\n        publishDiagnostics?: {\n            relatedInformation?: boolean;\n        };\n        completion?: {\n            completionItem?: {\n                documentationFormat?: "
+                },
+                {
+                  "kind": "Reference",
+                  "text": "MarkupKind",
+                  "canonicalReference": "@rainprotocol/rainlang!~MarkupKind"
+                },
+                {
+                  "kind": "Content",
+                  "text": "[];\n            };\n        };\n        hover?: {\n            contentFormat?: "
+                },
+                {
+                  "kind": "Reference",
+                  "text": "MarkupKind",
+                  "canonicalReference": "@rainprotocol/rainlang!~MarkupKind"
+                },
+                {
+                  "kind": "Content",
+                  "text": "[];\n        };\n    }"
+                },
+                {
+                  "kind": "Content",
+                  "text": ";"
+                }
+              ],
+              "isReadonly": false,
+              "isOptional": true,
+              "releaseTag": "Public",
+              "name": "textDocument",
+              "propertyTypeTokenRange": {
+                "startIndex": 1,
+                "endIndex": 6
+              }
+            }
+          ],
+          "extendsTokenRanges": []
+        },
+        {
+          "kind": "Namespace",
+          "canonicalReference": "@rainprotocol/rainlang!ClientCapabilities:namespace",
+          "docComment": "/**\n * Predefined latest client capabilities\n *\n * @public\n */\n",
+          "excerptTokens": [
+            {
+              "kind": "Content",
+              "text": "export declare namespace ClientCapabilities "
+            }
+          ],
+          "fileUrlPath": "dist/types/rainLanguageTypes.d.ts",
+          "releaseTag": "Public",
+          "name": "ClientCapabilities",
+          "preserveMemberOrder": false,
+          "members": [
+            {
+              "kind": "Variable",
+              "canonicalReference": "@rainprotocol/rainlang!ClientCapabilities.ALL:var",
+              "docComment": "",
+              "excerptTokens": [
+                {
+                  "kind": "Content",
+                  "text": "ALL: "
+                },
+                {
+                  "kind": "Reference",
+                  "text": "ClientCapabilities",
+                  "canonicalReference": "@rainprotocol/rainlang!ClientCapabilities:interface"
+                }
+              ],
+              "isReadonly": true,
+              "releaseTag": "Public",
+              "name": "ALL",
+              "variableTypeTokenRange": {
+                "startIndex": 1,
+                "endIndex": 2
+              }
+            }
+          ]
+        },
+        {
+          "kind": "Enum",
+          "canonicalReference": "@rainprotocol/rainlang!CompletionTriggerKind:enum",
+          "docComment": "/**\n * How a completion was triggered\n *\n * @public\n */\n",
+          "excerptTokens": [
+            {
+              "kind": "Content",
+              "text": "export declare enum CompletionTriggerKind "
+            }
+          ],
+          "fileUrlPath": "dist/types/rainLanguageTypes.d.ts",
+          "releaseTag": "Public",
+          "name": "CompletionTriggerKind",
+          "preserveMemberOrder": false,
+          "members": [
+            {
+              "kind": "EnumMember",
+              "canonicalReference": "@rainprotocol/rainlang!CompletionTriggerKind.Invoked:member",
+              "docComment": "/**\n * Completion was triggered by typing an identifier (24x7 code complete), manual invocation (e.g Ctrl+Space) or via API.\n */\n",
+              "excerptTokens": [
+                {
+                  "kind": "Content",
+                  "text": "Invoked = "
+                },
+                {
+                  "kind": "Content",
+                  "text": "1"
+                }
+              ],
+              "initializerTokenRange": {
+                "startIndex": 1,
+                "endIndex": 2
+              },
+              "releaseTag": "Public",
+              "name": "Invoked"
+            },
+            {
+              "kind": "EnumMember",
+              "canonicalReference": "@rainprotocol/rainlang!CompletionTriggerKind.TriggerCharacter:member",
+              "docComment": "/**\n * Completion was triggered by a trigger character specified by the `triggerCharacters` properties of the `CompletionRegistrationOptions`.\n */\n",
+              "excerptTokens": [
+                {
+                  "kind": "Content",
+                  "text": "TriggerCharacter = "
+                },
+                {
+                  "kind": "Content",
+                  "text": "2"
+                }
+              ],
+              "initializerTokenRange": {
+                "startIndex": 1,
+                "endIndex": 2
+              },
+              "releaseTag": "Public",
+              "name": "TriggerCharacter"
+            },
+            {
+              "kind": "EnumMember",
+              "canonicalReference": "@rainprotocol/rainlang!CompletionTriggerKind.TriggerForIncompleteCompletions:member",
+              "docComment": "/**\n * Completion was re-triggered as current completion list is incomplete\n */\n",
+              "excerptTokens": [
+                {
+                  "kind": "Content",
+                  "text": "TriggerForIncompleteCompletions = "
+                },
+                {
+                  "kind": "Content",
+                  "text": "3"
+                }
+              ],
+              "initializerTokenRange": {
+                "startIndex": 1,
+                "endIndex": 2
+              },
+              "releaseTag": "Public",
+              "name": "TriggerForIncompleteCompletions"
+            }
+          ]
+        },
+        {
+          "kind": "Variable",
+          "canonicalReference": "@rainprotocol/rainlang!concat:var",
+          "docComment": "/**\n * ethers concat\n *\n * @public\n */\n",
+          "excerptTokens": [
+            {
+              "kind": "Content",
+              "text": "concat: "
+            },
+            {
+              "kind": "Content",
+              "text": "typeof "
+            },
+            {
+              "kind": "Reference",
+              "text": "utils.concat",
+              "canonicalReference": "@ethersproject/bytes!concat:function"
+            }
+          ],
+          "fileUrlPath": "dist/types/utils.d.ts",
+          "isReadonly": true,
+          "releaseTag": "Public",
+          "name": "concat",
+          "variableTypeTokenRange": {
+            "startIndex": 1,
+            "endIndex": 3
+          }
+        },
+        {
+          "kind": "Variable",
+          "canonicalReference": "@rainprotocol/rainlang!CONSTANTS:var",
+          "docComment": "/**\n * ethers constants\n *\n * @public\n */\n",
+          "excerptTokens": [
+            {
+              "kind": "Content",
+              "text": "CONSTANTS: "
+            },
+            {
+              "kind": "Content",
+              "text": "typeof "
+            },
+            {
+              "kind": "Reference",
+              "text": "ethers.constants",
+              "canonicalReference": "ethers!constants"
+            }
+          ],
+          "fileUrlPath": "dist/types/utils.d.ts",
+          "isReadonly": true,
+          "releaseTag": "Public",
+          "name": "CONSTANTS",
+          "variableTypeTokenRange": {
+            "startIndex": 1,
+            "endIndex": 3
+          }
+        },
+        {
+          "kind": "Function",
+          "canonicalReference": "@rainprotocol/rainlang!constructByBits:function(1)",
+          "docComment": "/**\n * Method to construct the operand from operand args\n *\n * @param args - Operand arguments\n *\n * @returns operand value\n *\n * @public\n */\n",
+          "excerptTokens": [
+            {
+              "kind": "Content",
+              "text": "export declare function constructByBits(args: "
+            },
+            {
+              "kind": "Content",
+              "text": "{\n    value: number;\n    bits: [number, number];\n    computation?: string;\n    validRange?: number[][];\n    computationVar?: string;\n}[]"
+            },
+            {
+              "kind": "Content",
+              "text": "): "
+            },
+            {
+              "kind": "Content",
+              "text": "number | number[]"
+            },
+            {
+              "kind": "Content",
+              "text": ";"
+            }
+          ],
+          "fileUrlPath": "dist/types/utils.d.ts",
+          "returnTypeTokenRange": {
+            "startIndex": 3,
+            "endIndex": 4
+          },
+          "releaseTag": "Public",
+          "overloadIndex": 1,
+          "parameters": [
+            {
+              "parameterName": "args",
+              "parameterTypeTokenRange": {
+                "startIndex": 1,
+                "endIndex": 2
+              },
+              "isOptional": false
+            }
+          ],
+          "name": "constructByBits"
+        },
+        {
+          "kind": "Function",
+          "canonicalReference": "@rainprotocol/rainlang!deepCopy:function(1)",
+          "docComment": "/**\n * Deep copy an item in a way that all of its properties get new reference\n *\n * @param variable - The variable to copy\n *\n * @returns a new deep copy of the variable\n *\n * @public\n */\n",
+          "excerptTokens": [
+            {
+              "kind": "Content",
+              "text": "export declare function deepCopy<T>(variable: "
+            },
+            {
+              "kind": "Content",
+              "text": "T"
+            },
+            {
+              "kind": "Content",
+              "text": "): "
+            },
+            {
+              "kind": "Content",
+              "text": "T"
+            },
+            {
+              "kind": "Content",
+              "text": ";"
+            }
+          ],
+          "fileUrlPath": "dist/types/utils.d.ts",
+          "returnTypeTokenRange": {
+            "startIndex": 3,
+            "endIndex": 4
+          },
+          "releaseTag": "Public",
+          "overloadIndex": 1,
+          "parameters": [
+            {
+              "parameterName": "variable",
+              "parameterTypeTokenRange": {
+                "startIndex": 1,
+                "endIndex": 2
+              },
+              "isOptional": false
+            }
+          ],
+          "typeParameters": [
+            {
+              "typeParameterName": "T",
+              "constraintTokenRange": {
+                "startIndex": 0,
+                "endIndex": 0
+              },
+              "defaultTypeTokenRange": {
+                "startIndex": 0,
+                "endIndex": 0
+              }
+            }
+          ],
+          "name": "deepCopy"
+        },
+        {
+          "kind": "Function",
+          "canonicalReference": "@rainprotocol/rainlang!deepFreeze:function(1)",
+          "docComment": "/**\n * Deeply freezes an object, all of the properties of propterties gets frozen\n *\n * @param object - object to freez\n *\n * @returns frozen object\n *\n * @public\n */\n",
+          "excerptTokens": [
+            {
+              "kind": "Content",
+              "text": "export declare function deepFreeze(object: "
+            },
+            {
+              "kind": "Content",
+              "text": "any"
+            },
+            {
+              "kind": "Content",
+              "text": "): "
+            },
+            {
+              "kind": "Content",
+              "text": "any"
+            },
+            {
+              "kind": "Content",
+              "text": ";"
+            }
+          ],
+          "fileUrlPath": "dist/types/utils.d.ts",
+          "returnTypeTokenRange": {
+            "startIndex": 3,
+            "endIndex": 4
+          },
+          "releaseTag": "Public",
+          "overloadIndex": 1,
+          "parameters": [
+            {
+              "parameterName": "object",
+              "parameterTypeTokenRange": {
+                "startIndex": 1,
+                "endIndex": 2
+              },
+              "isOptional": false
+            }
+          ],
+          "name": "deepFreeze"
+        },
+        {
+          "kind": "Enum",
+          "canonicalReference": "@rainprotocol/rainlang!ErrorCode:enum",
+          "docComment": "/**\n * Error codes used by diagnostics\n *\n * @public\n */\n",
+          "excerptTokens": [
+            {
+              "kind": "Content",
+              "text": "export declare enum ErrorCode "
+            }
+          ],
+          "fileUrlPath": "dist/types/rainLanguageTypes.d.ts",
+          "releaseTag": "Public",
+          "name": "ErrorCode",
+          "preserveMemberOrder": false,
+          "members": [
+            {
+              "kind": "EnumMember",
+              "canonicalReference": "@rainprotocol/rainlang!ErrorCode.ExpectedClosingOperandArgBracket:member",
+              "docComment": "",
+              "excerptTokens": [
+                {
+                  "kind": "Content",
+                  "text": "ExpectedClosingOperandArgBracket = "
+                },
+                {
+                  "kind": "Content",
+                  "text": "774"
+                }
+              ],
+              "initializerTokenRange": {
+                "startIndex": 1,
+                "endIndex": 2
+              },
+              "releaseTag": "Public",
+              "name": "ExpectedClosingOperandArgBracket"
+            },
+            {
+              "kind": "EnumMember",
+              "canonicalReference": "@rainprotocol/rainlang!ErrorCode.ExpectedClosingParen:member",
+              "docComment": "",
+              "excerptTokens": [
+                {
+                  "kind": "Content",
+                  "text": "ExpectedClosingParen = "
+                },
+                {
+                  "kind": "Content",
+                  "text": "772"
+                }
+              ],
+              "initializerTokenRange": {
+                "startIndex": 1,
+                "endIndex": 2
+              },
+              "releaseTag": "Public",
+              "name": "ExpectedClosingParen"
+            },
+            {
+              "kind": "EnumMember",
+              "canonicalReference": "@rainprotocol/rainlang!ErrorCode.ExpectedOpcode:member",
+              "docComment": "",
+              "excerptTokens": [
+                {
+                  "kind": "Content",
+                  "text": "ExpectedOpcode = "
+                },
+                {
+                  "kind": "Content",
+                  "text": "769"
+                }
+              ],
+              "initializerTokenRange": {
+                "startIndex": 1,
+                "endIndex": 2
+              },
+              "releaseTag": "Public",
+              "name": "ExpectedOpcode"
+            },
+            {
+              "kind": "EnumMember",
+              "canonicalReference": "@rainprotocol/rainlang!ErrorCode.ExpectedOpeningParen:member",
+              "docComment": "",
+              "excerptTokens": [
+                {
+                  "kind": "Content",
+                  "text": "ExpectedOpeningParen = "
+                },
+                {
+                  "kind": "Content",
+                  "text": "773"
+                }
+              ],
+              "initializerTokenRange": {
+                "startIndex": 1,
+                "endIndex": 2
+              },
+              "releaseTag": "Public",
+              "name": "ExpectedOpeningParen"
+            },
+            {
+              "kind": "EnumMember",
+              "canonicalReference": "@rainprotocol/rainlang!ErrorCode.ExpectedOperandArgs:member",
+              "docComment": "",
+              "excerptTokens": [
+                {
+                  "kind": "Content",
+                  "text": "ExpectedOperandArgs = "
+                },
+                {
+                  "kind": "Content",
+                  "text": "771"
+                }
+              ],
+              "initializerTokenRange": {
+                "startIndex": 1,
+                "endIndex": 2
+              },
+              "releaseTag": "Public",
+              "name": "ExpectedOperandArgs"
+            },
+            {
+              "kind": "EnumMember",
+              "canonicalReference": "@rainprotocol/rainlang!ErrorCode.ExpectedSpace:member",
+              "docComment": "",
+              "excerptTokens": [
+                {
+                  "kind": "Content",
+                  "text": "ExpectedSpace = "
+                },
+                {
+                  "kind": "Content",
+                  "text": "770"
+                }
+              ],
+              "initializerTokenRange": {
+                "startIndex": 1,
+                "endIndex": 2
+              },
+              "releaseTag": "Public",
+              "name": "ExpectedSpace"
+            },
+            {
+              "kind": "EnumMember",
+              "canonicalReference": "@rainprotocol/rainlang!ErrorCode.InvalidExpression:member",
+              "docComment": "",
+              "excerptTokens": [
+                {
+                  "kind": "Content",
+                  "text": "InvalidExpression = "
+                },
+                {
+                  "kind": "Content",
+                  "text": "258"
+                }
+              ],
+              "initializerTokenRange": {
+                "startIndex": 1,
+                "endIndex": 2
+              },
+              "releaseTag": "Public",
+              "name": "InvalidExpression"
+            },
+            {
+              "kind": "EnumMember",
+              "canonicalReference": "@rainprotocol/rainlang!ErrorCode.InvalidInputsMeta:member",
+              "docComment": "",
+              "excerptTokens": [
+                {
+                  "kind": "Content",
+                  "text": "InvalidInputsMeta = "
+                },
+                {
+                  "kind": "Content",
+                  "text": "259"
+                }
+              ],
+              "initializerTokenRange": {
+                "startIndex": 1,
+                "endIndex": 2
+              },
+              "releaseTag": "Public",
+              "name": "InvalidInputsMeta"
+            },
+            {
+              "kind": "EnumMember",
+              "canonicalReference": "@rainprotocol/rainlang!ErrorCode.InvalidNestedNode:member",
+              "docComment": "",
+              "excerptTokens": [
+                {
+                  "kind": "Content",
+                  "text": "InvalidNestedNode = "
+                },
+                {
+                  "kind": "Content",
+                  "text": "261"
+                }
+              ],
+              "initializerTokenRange": {
+                "startIndex": 1,
+                "endIndex": 2
+              },
+              "releaseTag": "Public",
+              "name": "InvalidNestedNode"
+            },
+            {
+              "kind": "EnumMember",
+              "canonicalReference": "@rainprotocol/rainlang!ErrorCode.InvalidOutputsMeta:member",
+              "docComment": "",
+              "excerptTokens": [
+                {
+                  "kind": "Content",
+                  "text": "InvalidOutputsMeta = "
+                },
+                {
+                  "kind": "Content",
+                  "text": "260"
+                }
+              ],
+              "initializerTokenRange": {
+                "startIndex": 1,
+                "endIndex": 2
+              },
+              "releaseTag": "Public",
+              "name": "InvalidOutputsMeta"
+            },
+            {
+              "kind": "EnumMember",
+              "canonicalReference": "@rainprotocol/rainlang!ErrorCode.InvalidSelfReferenceLHS:member",
+              "docComment": "",
+              "excerptTokens": [
+                {
+                  "kind": "Content",
+                  "text": "InvalidSelfReferenceLHS = "
+                },
+                {
+                  "kind": "Content",
+                  "text": "262"
+                }
+              ],
+              "initializerTokenRange": {
+                "startIndex": 1,
+                "endIndex": 2
+              },
+              "releaseTag": "Public",
+              "name": "InvalidSelfReferenceLHS"
+            },
+            {
+              "kind": "EnumMember",
+              "canonicalReference": "@rainprotocol/rainlang!ErrorCode.InvalidWordPattern:member",
+              "docComment": "",
+              "excerptTokens": [
+                {
+                  "kind": "Content",
+                  "text": "InvalidWordPattern = "
+                },
+                {
+                  "kind": "Content",
+                  "text": "257"
+                }
+              ],
+              "initializerTokenRange": {
+                "startIndex": 1,
+                "endIndex": 2
+              },
+              "releaseTag": "Public",
+              "name": "InvalidWordPattern"
+            },
+            {
+              "kind": "EnumMember",
+              "canonicalReference": "@rainprotocol/rainlang!ErrorCode.MismatchLHS:member",
+              "docComment": "",
+              "excerptTokens": [
+                {
+                  "kind": "Content",
+                  "text": "MismatchLHS = "
+                },
+                {
+                  "kind": "Content",
+                  "text": "1026"
+                }
+              ],
+              "initializerTokenRange": {
+                "startIndex": 1,
+                "endIndex": 2
+              },
+              "releaseTag": "Public",
+              "name": "MismatchLHS"
+            },
+            {
+              "kind": "EnumMember",
+              "canonicalReference": "@rainprotocol/rainlang!ErrorCode.MismatchOperandArgs:member",
+              "docComment": "",
+              "excerptTokens": [
+                {
+                  "kind": "Content",
+                  "text": "MismatchOperandArgs = "
+                },
+                {
+                  "kind": "Content",
+                  "text": "1027"
+                }
+              ],
+              "initializerTokenRange": {
+                "startIndex": 1,
+                "endIndex": 2
+              },
+              "releaseTag": "Public",
+              "name": "MismatchOperandArgs"
+            },
+            {
+              "kind": "EnumMember",
+              "canonicalReference": "@rainprotocol/rainlang!ErrorCode.MismatchRHS:member",
+              "docComment": "",
+              "excerptTokens": [
+                {
+                  "kind": "Content",
+                  "text": "MismatchRHS = "
+                },
+                {
+                  "kind": "Content",
+                  "text": "1025"
+                }
+              ],
+              "initializerTokenRange": {
+                "startIndex": 1,
+                "endIndex": 2
+              },
+              "releaseTag": "Public",
+              "name": "MismatchRHS"
+            },
+            {
+              "kind": "EnumMember",
+              "canonicalReference": "@rainprotocol/rainlang!ErrorCode.NonASCIICharacter:member",
+              "docComment": "",
+              "excerptTokens": [
+                {
+                  "kind": "Content",
+                  "text": "NonASCIICharacter = "
+                },
+                {
+                  "kind": "Content",
+                  "text": "2"
+                }
+              ],
+              "initializerTokenRange": {
+                "startIndex": 1,
+                "endIndex": 2
+              },
+              "releaseTag": "Public",
+              "name": "NonASCIICharacter"
+            },
+            {
+              "kind": "EnumMember",
+              "canonicalReference": "@rainprotocol/rainlang!ErrorCode.NonPrintableASCIICharacter:member",
+              "docComment": "",
+              "excerptTokens": [
+                {
+                  "kind": "Content",
+                  "text": "NonPrintableASCIICharacter = "
+                },
+                {
+                  "kind": "Content",
+                  "text": "3"
+                }
+              ],
+              "initializerTokenRange": {
+                "startIndex": 1,
+                "endIndex": 2
+              },
+              "releaseTag": "Public",
+              "name": "NonPrintableASCIICharacter"
+            },
+            {
+              "kind": "EnumMember",
+              "canonicalReference": "@rainprotocol/rainlang!ErrorCode.OutOfRangeInputs:member",
+              "docComment": "",
+              "excerptTokens": [
+                {
+                  "kind": "Content",
+                  "text": "OutOfRangeInputs = "
+                },
+                {
+                  "kind": "Content",
+                  "text": "1281"
+                }
+              ],
+              "initializerTokenRange": {
+                "startIndex": 1,
+                "endIndex": 2
+              },
+              "releaseTag": "Public",
+              "name": "OutOfRangeInputs"
+            },
+            {
+              "kind": "EnumMember",
+              "canonicalReference": "@rainprotocol/rainlang!ErrorCode.OutOfRangeOperandArgs:member",
+              "docComment": "",
+              "excerptTokens": [
+                {
+                  "kind": "Content",
+                  "text": "OutOfRangeOperandArgs = "
+                },
+                {
+                  "kind": "Content",
+                  "text": "1282"
+                }
+              ],
+              "initializerTokenRange": {
+                "startIndex": 1,
+                "endIndex": 2
+              },
+              "releaseTag": "Public",
+              "name": "OutOfRangeOperandArgs"
+            },
+            {
+              "kind": "EnumMember",
+              "canonicalReference": "@rainprotocol/rainlang!ErrorCode.OutOfRangeValue:member",
+              "docComment": "",
+              "excerptTokens": [
+                {
+                  "kind": "Content",
+                  "text": "OutOfRangeValue = "
+                },
+                {
+                  "kind": "Content",
+                  "text": "1283"
+                }
+              ],
+              "initializerTokenRange": {
+                "startIndex": 1,
+                "endIndex": 2
+              },
+              "releaseTag": "Public",
+              "name": "OutOfRangeValue"
+            },
+            {
+              "kind": "EnumMember",
+              "canonicalReference": "@rainprotocol/rainlang!ErrorCode.RuntimeError:member",
+              "docComment": "",
+              "excerptTokens": [
+                {
+                  "kind": "Content",
+                  "text": "RuntimeError = "
+                },
+                {
+                  "kind": "Content",
+                  "text": "1792"
+                }
+              ],
+              "initializerTokenRange": {
+                "startIndex": 1,
+                "endIndex": 2
+              },
+              "releaseTag": "Public",
+              "name": "RuntimeError"
+            },
+            {
+              "kind": "EnumMember",
+              "canonicalReference": "@rainprotocol/rainlang!ErrorCode.UndefinedOpMeta:member",
+              "docComment": "",
+              "excerptTokens": [
+                {
+                  "kind": "Content",
+                  "text": "UndefinedOpMeta = "
+                },
+                {
+                  "kind": "Content",
+                  "text": "0"
+                }
+              ],
+              "initializerTokenRange": {
+                "startIndex": 1,
+                "endIndex": 2
+              },
+              "releaseTag": "Public",
+              "name": "UndefinedOpMeta"
+            },
+            {
+              "kind": "EnumMember",
+              "canonicalReference": "@rainprotocol/rainlang!ErrorCode.UndefinedWord:member",
+              "docComment": "",
+              "excerptTokens": [
+                {
+                  "kind": "Content",
+                  "text": "UndefinedWord = "
+                },
+                {
+                  "kind": "Content",
+                  "text": "1"
+                }
+              ],
+              "initializerTokenRange": {
+                "startIndex": 1,
+                "endIndex": 2
+              },
+              "releaseTag": "Public",
+              "name": "UndefinedWord"
+            },
+            {
+              "kind": "EnumMember",
+              "canonicalReference": "@rainprotocol/rainlang!ErrorCode.UnexpectedClosingParen:member",
+              "docComment": "",
+              "excerptTokens": [
+                {
+                  "kind": "Content",
+                  "text": "UnexpectedClosingParen = "
+                },
+                {
+                  "kind": "Content",
+                  "text": "514"
+                }
+              ],
+              "initializerTokenRange": {
+                "startIndex": 1,
+                "endIndex": 2
+              },
+              "releaseTag": "Public",
+              "name": "UnexpectedClosingParen"
+            },
+            {
+              "kind": "EnumMember",
+              "canonicalReference": "@rainprotocol/rainlang!ErrorCode.UnexpectedEndOfComment:member",
+              "docComment": "",
+              "excerptTokens": [
+                {
+                  "kind": "Content",
+                  "text": "UnexpectedEndOfComment = "
+                },
+                {
+                  "kind": "Content",
+                  "text": "513"
+                }
+              ],
+              "initializerTokenRange": {
+                "startIndex": 1,
+                "endIndex": 2
+              },
+              "releaseTag": "Public",
+              "name": "UnexpectedEndOfComment"
+            },
+            {
+              "kind": "EnumMember",
+              "canonicalReference": "@rainprotocol/rainlang!ErrorCode.UnexpectedRHSComment:member",
+              "docComment": "",
+              "excerptTokens": [
+                {
+                  "kind": "Content",
+                  "text": "UnexpectedRHSComment = "
+                },
+                {
+                  "kind": "Content",
+                  "text": "515"
+                }
+              ],
+              "initializerTokenRange": {
+                "startIndex": 1,
+                "endIndex": 2
+              },
+              "releaseTag": "Public",
+              "name": "UnexpectedRHSComment"
+            },
+            {
+              "kind": "EnumMember",
+              "canonicalReference": "@rainprotocol/rainlang!ErrorCode.UnknownOp:member",
+              "docComment": "",
+              "excerptTokens": [
+                {
+                  "kind": "Content",
+                  "text": "UnknownOp = "
+                },
+                {
+                  "kind": "Content",
+                  "text": "1536"
+                }
+              ],
+              "initializerTokenRange": {
+                "startIndex": 1,
+                "endIndex": 2
+              },
+              "releaseTag": "Public",
+              "name": "UnknownOp"
+            }
+          ]
+        },
+        {
+          "kind": "TypeAlias",
+          "canonicalReference": "@rainprotocol/rainlang!ExpressionConfig:type",
+          "docComment": "/**\n * Type of valid parsed expression, i.e. compiled bytes\n *\n * @public\n */\n",
+          "excerptTokens": [
+            {
+              "kind": "Content",
+              "text": "export type ExpressionConfig = "
+            },
+            {
+              "kind": "Content",
+              "text": "{\n    sources: "
+            },
+            {
+              "kind": "Reference",
+              "text": "BytesLike",
+              "canonicalReference": "@ethersproject/bytes!BytesLike:type"
+            },
+            {
+              "kind": "Content",
+              "text": "[];\n    constants: "
+            },
+            {
+              "kind": "Reference",
+              "text": "BigNumberish",
+              "canonicalReference": "@ethersproject/bignumber!BigNumberish:type"
+            },
+            {
+              "kind": "Content",
+              "text": "[];\n}"
+            },
+            {
+              "kind": "Content",
+              "text": ";"
+            }
+          ],
+          "fileUrlPath": "dist/types/compiler/expressionConfigTypes.d.ts",
+          "releaseTag": "Public",
+          "name": "ExpressionConfig",
+          "typeTokenRange": {
+            "startIndex": 1,
+            "endIndex": 6
+          }
+        },
+        {
+          "kind": "Function",
+          "canonicalReference": "@rainprotocol/rainlang!extractByBits:function(1)",
+          "docComment": "/**\n * Method to extract value from operand by specified bits indexes\n *\n * @param value - Operand value\n *\n * @param bits - Bits indexes to extract\n *\n * @param computation - Any arethmetical operation to apply to extracted value\n *\n * @param computationVar - The variavle in compuation to solve for, default is \"bits\"\n *\n * @returns Extracted value\n *\n * @public\n */\n",
+          "excerptTokens": [
+            {
+              "kind": "Content",
+              "text": "export declare function extractByBits(value: "
+            },
+            {
+              "kind": "Content",
+              "text": "number"
+            },
+            {
+              "kind": "Content",
+              "text": ", bits: "
+            },
+            {
+              "kind": "Content",
+              "text": "[number, number]"
+            },
+            {
+              "kind": "Content",
+              "text": ", computation?: "
+            },
+            {
+              "kind": "Content",
+              "text": "string"
+            },
+            {
+              "kind": "Content",
+              "text": ", computationVar?: "
+            },
+            {
+              "kind": "Content",
+              "text": "string"
+            },
+            {
+              "kind": "Content",
+              "text": "): "
+            },
+            {
+              "kind": "Content",
+              "text": "number"
+            },
+            {
+              "kind": "Content",
+              "text": ";"
+            }
+          ],
+          "fileUrlPath": "dist/types/utils.d.ts",
+          "returnTypeTokenRange": {
+            "startIndex": 9,
+            "endIndex": 10
+          },
+          "releaseTag": "Public",
+          "overloadIndex": 1,
+          "parameters": [
+            {
+              "parameterName": "value",
+              "parameterTypeTokenRange": {
+                "startIndex": 1,
+                "endIndex": 2
+              },
+              "isOptional": false
+            },
+            {
+              "parameterName": "bits",
+              "parameterTypeTokenRange": {
+                "startIndex": 3,
+                "endIndex": 4
+              },
+              "isOptional": false
+            },
+            {
+              "parameterName": "computation",
+              "parameterTypeTokenRange": {
+                "startIndex": 5,
+                "endIndex": 6
+              },
+              "isOptional": true
+            },
+            {
+              "parameterName": "computationVar",
+              "parameterTypeTokenRange": {
+                "startIndex": 7,
+                "endIndex": 8
+              },
+              "isOptional": true
+            }
+          ],
+          "name": "extractByBits"
+        },
+        {
+          "kind": "Function",
+          "canonicalReference": "@rainprotocol/rainlang!extractFromMap:function(1)",
+          "docComment": "/**\n * Extract some of the properites from a Map as a new Map with same keys.\n *\n * @param map - the map to extract from\n *\n * @param properties - name of the properties in second item of the map elements\n *\n * @returns a new Map with extracted properties\n *\n * @public\n */\n",
+          "excerptTokens": [
+            {
+              "kind": "Content",
+              "text": "export declare function extractFromMap(map: "
+            },
+            {
+              "kind": "Reference",
+              "text": "Map",
+              "canonicalReference": "!Map:interface"
+            },
+            {
+              "kind": "Content",
+              "text": "<any, any>"
+            },
+            {
+              "kind": "Content",
+              "text": ", properties: "
+            },
+            {
+              "kind": "Content",
+              "text": "string[]"
+            },
+            {
+              "kind": "Content",
+              "text": "): "
+            },
+            {
+              "kind": "Reference",
+              "text": "Map",
+              "canonicalReference": "!Map:interface"
+            },
+            {
+              "kind": "Content",
+              "text": "<any, any>"
+            },
+            {
+              "kind": "Content",
+              "text": ";"
+            }
+          ],
+          "fileUrlPath": "dist/types/utils.d.ts",
+          "returnTypeTokenRange": {
+            "startIndex": 6,
+            "endIndex": 8
+          },
+          "releaseTag": "Public",
+          "overloadIndex": 1,
+          "parameters": [
+            {
+              "parameterName": "map",
+              "parameterTypeTokenRange": {
+                "startIndex": 1,
+                "endIndex": 3
+              },
+              "isOptional": false
+            },
+            {
+              "parameterName": "properties",
+              "parameterTypeTokenRange": {
+                "startIndex": 4,
+                "endIndex": 5
+              },
+              "isOptional": false
+            }
+          ],
+          "name": "extractFromMap"
+        },
+        {
+          "kind": "Function",
+          "canonicalReference": "@rainprotocol/rainlang!extractFromRecord:function(1)",
+          "docComment": "/**\n * Extract some of the properties from a Record as new Record with same keys.\n *\n * @param record - the record to extract from.\n *\n * @param properties - name of the properties in value item of the key/va;ue pair of a Record object\n *\n * @returns a new Record with extracted key/value pairs\n *\n * @public\n */\n",
+          "excerptTokens": [
+            {
+              "kind": "Content",
+              "text": "export declare function extractFromRecord<T extends "
+            },
+            {
+              "kind": "Content",
+              "text": "string | number | symbol"
+            },
+            {
+              "kind": "Content",
+              "text": ">(record: "
+            },
+            {
+              "kind": "Reference",
+              "text": "Record",
+              "canonicalReference": "!Record:type"
+            },
+            {
+              "kind": "Content",
+              "text": "<T, any>"
+            },
+            {
+              "kind": "Content",
+              "text": ", properties: "
+            },
+            {
+              "kind": "Content",
+              "text": "string | string[]"
+            },
+            {
+              "kind": "Content",
+              "text": "): "
+            },
+            {
+              "kind": "Reference",
+              "text": "Record",
+              "canonicalReference": "!Record:type"
+            },
+            {
+              "kind": "Content",
+              "text": "<T, any>"
+            },
+            {
+              "kind": "Content",
+              "text": ";"
+            }
+          ],
+          "fileUrlPath": "dist/types/utils.d.ts",
+          "returnTypeTokenRange": {
+            "startIndex": 8,
+            "endIndex": 10
+          },
+          "releaseTag": "Public",
+          "overloadIndex": 1,
+          "parameters": [
+            {
+              "parameterName": "record",
+              "parameterTypeTokenRange": {
+                "startIndex": 3,
+                "endIndex": 5
+              },
+              "isOptional": false
+            },
+            {
+              "parameterName": "properties",
+              "parameterTypeTokenRange": {
+                "startIndex": 6,
+                "endIndex": 7
+              },
+              "isOptional": false
+            }
+          ],
+          "typeParameters": [
+            {
+              "typeParameterName": "T",
+              "constraintTokenRange": {
+                "startIndex": 1,
+                "endIndex": 2
+              },
+              "defaultTypeTokenRange": {
+                "startIndex": 0,
+                "endIndex": 0
+              }
+            }
+          ],
+          "name": "extractFromRecord"
+        },
+        {
+          "kind": "Function",
+          "canonicalReference": "@rainprotocol/rainlang!getLanguageService:function(1)",
+          "docComment": "/**\n * Main function to get Rain language services initiated and ready to recieve TextDocuments to provide the desired language services\n *\n * @example\n * ```ts\n * // importing\n * import { getLanguageService } from \"@rainprotocol/rainlang\";\n *\n * // initiating the services\n * const langServices = getLanguageService(clientCapabilities);\n *\n * // getting validation results (lsp Diagnostics)\n * const errors = await langServices.doValidate(myDocument, opmeta);\n * ```\n *\n * @public\n */\n",
+          "excerptTokens": [
+            {
+              "kind": "Content",
+              "text": "export declare function getLanguageService(params?: "
+            },
+            {
+              "kind": "Reference",
+              "text": "LanguageServiceParams",
+              "canonicalReference": "@rainprotocol/rainlang!LanguageServiceParams:interface"
+            },
+            {
+              "kind": "Content",
+              "text": "): "
+            },
+            {
+              "kind": "Reference",
+              "text": "LanguageService",
+              "canonicalReference": "@rainprotocol/rainlang!LanguageService:interface"
+            },
+            {
+              "kind": "Content",
+              "text": ";"
+            }
+          ],
+          "fileUrlPath": "dist/types/rainLanguageService.d.ts",
+          "returnTypeTokenRange": {
+            "startIndex": 3,
+            "endIndex": 4
+          },
+          "releaseTag": "Public",
+          "overloadIndex": 1,
+          "parameters": [
+            {
+              "parameterName": "params",
+              "parameterTypeTokenRange": {
+                "startIndex": 1,
+                "endIndex": 2
+              },
+              "isOptional": true
+            }
+          ],
+          "name": "getLanguageService"
+        },
+        {
+          "kind": "Function",
+          "canonicalReference": "@rainprotocol/rainlang!getRainCompletion:function(1)",
+          "docComment": "/**\n * Provides completion items\n *\n * @param document - The TextDocuemnt\n *\n * @param position - Position of the textDocument to get the completion items for\n *\n * @param opmeta - The op meta\n *\n * @param setting - (optional) Language service params\n *\n * @returns Completion items and null if no completion items were available for that position\n *\n * @public\n */\n",
+          "excerptTokens": [
+            {
+              "kind": "Content",
+              "text": "export declare function getRainCompletion(document: "
+            },
+            {
+              "kind": "Reference",
+              "text": "TextDocument",
+              "canonicalReference": "@rainprotocol/rainlang!~TextDocument"
+            },
+            {
+              "kind": "Content",
+              "text": ", position: "
+            },
+            {
+              "kind": "Reference",
+              "text": "Position",
+              "canonicalReference": "@rainprotocol/rainlang!~Position"
+            },
+            {
+              "kind": "Content",
+              "text": ", opmeta: "
+            },
+            {
+              "kind": "Reference",
+              "text": "Uint8Array",
+              "canonicalReference": "!Uint8Array:interface"
+            },
+            {
+              "kind": "Content",
+              "text": " | string"
+            },
+            {
+              "kind": "Content",
+              "text": ", setting?: "
+            },
+            {
+              "kind": "Reference",
+              "text": "LanguageServiceParams",
+              "canonicalReference": "@rainprotocol/rainlang!LanguageServiceParams:interface"
+            },
+            {
+              "kind": "Content",
+              "text": "): "
+            },
+            {
+              "kind": "Reference",
+              "text": "CompletionItem",
+              "canonicalReference": "@rainprotocol/rainlang!~CompletionItem"
+            },
+            {
+              "kind": "Content",
+              "text": "[] | null"
+            },
+            {
+              "kind": "Content",
+              "text": ";"
+            }
+          ],
+          "fileUrlPath": "dist/types/services/rainCompletion.d.ts",
+          "returnTypeTokenRange": {
+            "startIndex": 10,
+            "endIndex": 12
+          },
+          "releaseTag": "Public",
+          "overloadIndex": 1,
+          "parameters": [
+            {
+              "parameterName": "document",
+              "parameterTypeTokenRange": {
+                "startIndex": 1,
+                "endIndex": 2
+              },
+              "isOptional": false
+            },
+            {
+              "parameterName": "position",
+              "parameterTypeTokenRange": {
+                "startIndex": 3,
+                "endIndex": 4
+              },
+              "isOptional": false
+            },
+            {
+              "parameterName": "opmeta",
+              "parameterTypeTokenRange": {
+                "startIndex": 5,
+                "endIndex": 7
+              },
+              "isOptional": false
+            },
+            {
+              "parameterName": "setting",
+              "parameterTypeTokenRange": {
+                "startIndex": 8,
+                "endIndex": 9
+              },
+              "isOptional": true
+            }
+          ],
+          "name": "getRainCompletion"
+        },
+        {
+          "kind": "Function",
+          "canonicalReference": "@rainprotocol/rainlang!getRainCompletion:function(2)",
+          "docComment": "/**\n * Provides completion items\n *\n * @param document - The RainDocument object instance\n *\n * @param position - Position of the textDocument to get the completion items for\n *\n * @param setting - (optional) Language service params\n *\n * @returns Completion items and null if no completion items were available for that position\n *\n * @public\n */\n",
+          "excerptTokens": [
+            {
+              "kind": "Content",
+              "text": "export declare function getRainCompletion(document: "
+            },
+            {
+              "kind": "Reference",
+              "text": "RainDocument",
+              "canonicalReference": "@rainprotocol/rainlang!RainDocument:class"
+            },
+            {
+              "kind": "Content",
+              "text": ", position: "
+            },
+            {
+              "kind": "Reference",
+              "text": "Position",
+              "canonicalReference": "@rainprotocol/rainlang!~Position"
+            },
+            {
+              "kind": "Content",
+              "text": ", setting?: "
+            },
+            {
+              "kind": "Reference",
+              "text": "LanguageServiceParams",
+              "canonicalReference": "@rainprotocol/rainlang!LanguageServiceParams:interface"
+            },
+            {
+              "kind": "Content",
+              "text": "): "
+            },
+            {
+              "kind": "Reference",
+              "text": "CompletionItem",
+              "canonicalReference": "@rainprotocol/rainlang!~CompletionItem"
+            },
+            {
+              "kind": "Content",
+              "text": "[] | null"
+            },
+            {
+              "kind": "Content",
+              "text": ";"
+            }
+          ],
+          "fileUrlPath": "dist/types/services/rainCompletion.d.ts",
+          "returnTypeTokenRange": {
+            "startIndex": 7,
+            "endIndex": 9
+          },
+          "releaseTag": "Public",
+          "overloadIndex": 2,
+          "parameters": [
+            {
+              "parameterName": "document",
+              "parameterTypeTokenRange": {
+                "startIndex": 1,
+                "endIndex": 2
+              },
+              "isOptional": false
+            },
+            {
+              "parameterName": "position",
+              "parameterTypeTokenRange": {
+                "startIndex": 3,
+                "endIndex": 4
+              },
+              "isOptional": false
+            },
+            {
+              "parameterName": "setting",
+              "parameterTypeTokenRange": {
+                "startIndex": 5,
+                "endIndex": 6
+              },
+              "isOptional": true
+            }
+          ],
+          "name": "getRainCompletion"
+        },
+        {
+          "kind": "Function",
+          "canonicalReference": "@rainprotocol/rainlang!getRainDiagnostics:function(1)",
+          "docComment": "/**\n * Provides diagnostics\n *\n * @param document - The TextDocument\n *\n * @param opmeta - The op meta\n *\n * @param setting - (optional) Language service params\n *\n * @returns Diagnostics promise\n *\n * @public\n */\n",
+          "excerptTokens": [
+            {
+              "kind": "Content",
+              "text": "export declare function getRainDiagnostics(document: "
+            },
+            {
+              "kind": "Reference",
+              "text": "TextDocument",
+              "canonicalReference": "@rainprotocol/rainlang!~TextDocument"
+            },
+            {
+              "kind": "Content",
+              "text": ", opmeta: "
+            },
+            {
+              "kind": "Reference",
+              "text": "Uint8Array",
+              "canonicalReference": "!Uint8Array:interface"
+            },
+            {
+              "kind": "Content",
+              "text": " | string"
+            },
+            {
+              "kind": "Content",
+              "text": ", setting?: "
+            },
+            {
+              "kind": "Reference",
+              "text": "LanguageServiceParams",
+              "canonicalReference": "@rainprotocol/rainlang!LanguageServiceParams:interface"
+            },
+            {
+              "kind": "Content",
+              "text": "): "
+            },
+            {
+              "kind": "Reference",
+              "text": "Promise",
+              "canonicalReference": "!Promise:interface"
+            },
+            {
+              "kind": "Content",
+              "text": "<"
+            },
+            {
+              "kind": "Reference",
+              "text": "Diagnostic",
+              "canonicalReference": "@rainprotocol/rainlang!~Diagnostic"
+            },
+            {
+              "kind": "Content",
+              "text": "[]>"
+            },
+            {
+              "kind": "Content",
+              "text": ";"
+            }
+          ],
+          "fileUrlPath": "dist/types/services/rainDiagnostics.d.ts",
+          "returnTypeTokenRange": {
+            "startIndex": 8,
+            "endIndex": 12
+          },
+          "releaseTag": "Public",
+          "overloadIndex": 1,
+          "parameters": [
+            {
+              "parameterName": "document",
+              "parameterTypeTokenRange": {
+                "startIndex": 1,
+                "endIndex": 2
+              },
+              "isOptional": false
+            },
+            {
+              "parameterName": "opmeta",
+              "parameterTypeTokenRange": {
+                "startIndex": 3,
+                "endIndex": 5
+              },
+              "isOptional": false
+            },
+            {
+              "parameterName": "setting",
+              "parameterTypeTokenRange": {
+                "startIndex": 6,
+                "endIndex": 7
+              },
+              "isOptional": true
+            }
+          ],
+          "name": "getRainDiagnostics"
+        },
+        {
+          "kind": "Function",
+          "canonicalReference": "@rainprotocol/rainlang!getRainDiagnostics:function(2)",
+          "docComment": "/**\n * Provides diagnostics\n *\n * @param document - The RainDocument\n *\n * @param setting - (optional) Language service params\n *\n * @returns Diagnostics promise\n *\n * @public\n */\n",
+          "excerptTokens": [
+            {
+              "kind": "Content",
+              "text": "export declare function getRainDiagnostics(document: "
+            },
+            {
+              "kind": "Reference",
+              "text": "RainDocument",
+              "canonicalReference": "@rainprotocol/rainlang!RainDocument:class"
+            },
+            {
+              "kind": "Content",
+              "text": ", setting?: "
+            },
+            {
+              "kind": "Reference",
+              "text": "LanguageServiceParams",
+              "canonicalReference": "@rainprotocol/rainlang!LanguageServiceParams:interface"
+            },
+            {
+              "kind": "Content",
+              "text": "): "
+            },
+            {
+              "kind": "Reference",
+              "text": "Promise",
+              "canonicalReference": "!Promise:interface"
+            },
+            {
+              "kind": "Content",
+              "text": "<"
+            },
+            {
+              "kind": "Reference",
+              "text": "Diagnostic",
+              "canonicalReference": "@rainprotocol/rainlang!~Diagnostic"
+            },
+            {
+              "kind": "Content",
+              "text": "[]>"
+            },
+            {
+              "kind": "Content",
+              "text": ";"
+            }
+          ],
+          "fileUrlPath": "dist/types/services/rainDiagnostics.d.ts",
+          "returnTypeTokenRange": {
+            "startIndex": 5,
+            "endIndex": 9
+          },
+          "releaseTag": "Public",
+          "overloadIndex": 2,
+          "parameters": [
+            {
+              "parameterName": "document",
+              "parameterTypeTokenRange": {
+                "startIndex": 1,
+                "endIndex": 2
+              },
+              "isOptional": false
+            },
+            {
+              "parameterName": "setting",
+              "parameterTypeTokenRange": {
+                "startIndex": 3,
+                "endIndex": 4
+              },
+              "isOptional": true
+            }
+          ],
+          "name": "getRainDiagnostics"
+        },
+        {
+          "kind": "Function",
+          "canonicalReference": "@rainprotocol/rainlang!getRainHover:function(1)",
+          "docComment": "/**\n * Provides hover items\n *\n * @param document - The TextDocuemnt\n *\n * @param position - Position of the textDocument to get the completion items for\n *\n * @param opmeta - The op meta\n *\n * @param setting - (optional) Language service params\n *\n * @returns Promise of hover item and null if no item was available for that position\n *\n * @public\n */\n",
+          "excerptTokens": [
+            {
+              "kind": "Content",
+              "text": "export declare function getRainHover(document: "
+            },
+            {
+              "kind": "Reference",
+              "text": "TextDocument",
+              "canonicalReference": "@rainprotocol/rainlang!~TextDocument"
+            },
+            {
+              "kind": "Content",
+              "text": ", position: "
+            },
+            {
+              "kind": "Reference",
+              "text": "Position",
+              "canonicalReference": "@rainprotocol/rainlang!~Position"
+            },
+            {
+              "kind": "Content",
+              "text": ", opmeta: "
+            },
+            {
+              "kind": "Reference",
+              "text": "Uint8Array",
+              "canonicalReference": "!Uint8Array:interface"
+            },
+            {
+              "kind": "Content",
+              "text": " | string"
+            },
+            {
+              "kind": "Content",
+              "text": ", setting?: "
+            },
+            {
+              "kind": "Reference",
+              "text": "LanguageServiceParams",
+              "canonicalReference": "@rainprotocol/rainlang!LanguageServiceParams:interface"
+            },
+            {
+              "kind": "Content",
+              "text": "): "
+            },
+            {
+              "kind": "Reference",
+              "text": "Hover",
+              "canonicalReference": "@rainprotocol/rainlang!~Hover"
+            },
+            {
+              "kind": "Content",
+              "text": " | null"
+            },
+            {
+              "kind": "Content",
+              "text": ";"
+            }
+          ],
+          "fileUrlPath": "dist/types/services/rainHover.d.ts",
+          "returnTypeTokenRange": {
+            "startIndex": 10,
+            "endIndex": 12
+          },
+          "releaseTag": "Public",
+          "overloadIndex": 1,
+          "parameters": [
+            {
+              "parameterName": "document",
+              "parameterTypeTokenRange": {
+                "startIndex": 1,
+                "endIndex": 2
+              },
+              "isOptional": false
+            },
+            {
+              "parameterName": "position",
+              "parameterTypeTokenRange": {
+                "startIndex": 3,
+                "endIndex": 4
+              },
+              "isOptional": false
+            },
+            {
+              "parameterName": "opmeta",
+              "parameterTypeTokenRange": {
+                "startIndex": 5,
+                "endIndex": 7
+              },
+              "isOptional": false
+            },
+            {
+              "parameterName": "setting",
+              "parameterTypeTokenRange": {
+                "startIndex": 8,
+                "endIndex": 9
+              },
+              "isOptional": true
+            }
+          ],
+          "name": "getRainHover"
+        },
+        {
+          "kind": "Function",
+          "canonicalReference": "@rainprotocol/rainlang!getRainHover:function(2)",
+          "docComment": "/**\n * Provides hover items\n *\n * @param document - The RainDocument object instance\n *\n * @param position - Position of the textDocument to get the completion items for\n *\n * @param setting - (optional) Language service params\n *\n * @returns Promise of hover item and null if no item was available for that position\n *\n * @public\n */\n",
+          "excerptTokens": [
+            {
+              "kind": "Content",
+              "text": "export declare function getRainHover(document: "
+            },
+            {
+              "kind": "Reference",
+              "text": "RainDocument",
+              "canonicalReference": "@rainprotocol/rainlang!RainDocument:class"
+            },
+            {
+              "kind": "Content",
+              "text": ", position: "
+            },
+            {
+              "kind": "Reference",
+              "text": "Position",
+              "canonicalReference": "@rainprotocol/rainlang!~Position"
+            },
+            {
+              "kind": "Content",
+              "text": ", setting?: "
+            },
+            {
+              "kind": "Reference",
+              "text": "LanguageServiceParams",
+              "canonicalReference": "@rainprotocol/rainlang!LanguageServiceParams:interface"
+            },
+            {
+              "kind": "Content",
+              "text": "): "
+            },
+            {
+              "kind": "Reference",
+              "text": "Hover",
+              "canonicalReference": "@rainprotocol/rainlang!~Hover"
+            },
+            {
+              "kind": "Content",
+              "text": " | null"
+            },
+            {
+              "kind": "Content",
+              "text": ";"
+            }
+          ],
+          "fileUrlPath": "dist/types/services/rainHover.d.ts",
+          "returnTypeTokenRange": {
+            "startIndex": 7,
+            "endIndex": 9
+          },
+          "releaseTag": "Public",
+          "overloadIndex": 2,
+          "parameters": [
+            {
+              "parameterName": "document",
+              "parameterTypeTokenRange": {
+                "startIndex": 1,
+                "endIndex": 2
+              },
+              "isOptional": false
+            },
+            {
+              "parameterName": "position",
+              "parameterTypeTokenRange": {
+                "startIndex": 3,
+                "endIndex": 4
+              },
+              "isOptional": false
+            },
+            {
+              "parameterName": "setting",
+              "parameterTypeTokenRange": {
+                "startIndex": 5,
+                "endIndex": 6
+              },
+              "isOptional": true
+            }
+          ],
+          "name": "getRainHover"
+        },
+        {
+          "kind": "Variable",
+          "canonicalReference": "@rainprotocol/rainlang!hexlify:var",
+          "docComment": "/**\n * ethers hexlify\n *\n * @public\n */\n",
+          "excerptTokens": [
+            {
+              "kind": "Content",
+              "text": "hexlify: "
+            },
+            {
+              "kind": "Content",
+              "text": "typeof "
+            },
+            {
+              "kind": "Reference",
+              "text": "utils.hexlify",
+              "canonicalReference": "@ethersproject/bytes!hexlify:function"
+            }
+          ],
+          "fileUrlPath": "dist/types/utils.d.ts",
+          "isReadonly": true,
+          "releaseTag": "Public",
+          "name": "hexlify",
+          "variableTypeTokenRange": {
+            "startIndex": 1,
+            "endIndex": 3
+          }
+        },
+        {
+          "kind": "Variable",
+          "canonicalReference": "@rainprotocol/rainlang!hexZeroPad:var",
+          "docComment": "/**\n * ethers hexZeroPad\n *\n * @public\n */\n",
+          "excerptTokens": [
+            {
+              "kind": "Content",
+              "text": "hexZeroPad: "
+            },
+            {
+              "kind": "Content",
+              "text": "typeof "
+            },
+            {
+              "kind": "Reference",
+              "text": "utils.hexZeroPad",
+              "canonicalReference": "@ethersproject/bytes!hexZeroPad:function"
+            }
+          ],
+          "fileUrlPath": "dist/types/utils.d.ts",
+          "isReadonly": true,
+          "releaseTag": "Public",
+          "name": "hexZeroPad",
+          "variableTypeTokenRange": {
+            "startIndex": 1,
+            "endIndex": 3
+          }
+        },
+        {
+          "kind": "Function",
+          "canonicalReference": "@rainprotocol/rainlang!isBigNumberish:function(1)",
+          "docComment": "/**\n * function to check if the a value is of type BigNumberish, from EthersJS library\n *\n * @param value - the value to check\n *\n * @returns boolean\n *\n * @public\n */\n",
+          "excerptTokens": [
+            {
+              "kind": "Content",
+              "text": "export declare function isBigNumberish(value: "
+            },
+            {
+              "kind": "Content",
+              "text": "any"
+            },
+            {
+              "kind": "Content",
+              "text": "): "
+            },
+            {
+              "kind": "Content",
+              "text": "boolean"
+            },
+            {
+              "kind": "Content",
+              "text": ";"
+            }
+          ],
+          "fileUrlPath": "dist/types/utils.d.ts",
+          "returnTypeTokenRange": {
+            "startIndex": 3,
+            "endIndex": 4
+          },
+          "releaseTag": "Public",
+          "overloadIndex": 1,
+          "parameters": [
+            {
+              "parameterName": "value",
+              "parameterTypeTokenRange": {
+                "startIndex": 1,
+                "endIndex": 2
+              },
+              "isOptional": false
+            }
+          ],
+          "name": "isBigNumberish"
+        },
+        {
+          "kind": "Variable",
+          "canonicalReference": "@rainprotocol/rainlang!isBytes:var",
+          "docComment": "/**\n * ethers isBytes\n *\n * @public\n */\n",
+          "excerptTokens": [
+            {
+              "kind": "Content",
+              "text": "isBytes: "
+            },
+            {
+              "kind": "Content",
+              "text": "typeof "
+            },
+            {
+              "kind": "Reference",
+              "text": "utils.isBytes",
+              "canonicalReference": "@ethersproject/bytes!isBytes:function"
+            }
+          ],
+          "fileUrlPath": "dist/types/utils.d.ts",
+          "isReadonly": true,
+          "releaseTag": "Public",
+          "name": "isBytes",
+          "variableTypeTokenRange": {
+            "startIndex": 1,
+            "endIndex": 3
+          }
+        },
+        {
+          "kind": "Variable",
+          "canonicalReference": "@rainprotocol/rainlang!isBytesLike:var",
+          "docComment": "/**\n * ethers isBytesLike\n *\n * @public\n */\n",
+          "excerptTokens": [
+            {
+              "kind": "Content",
+              "text": "isBytesLike: "
+            },
+            {
+              "kind": "Content",
+              "text": "typeof "
+            },
+            {
+              "kind": "Reference",
+              "text": "utils.isBytesLike",
+              "canonicalReference": "@ethersproject/bytes!isBytesLike:function"
+            }
+          ],
+          "fileUrlPath": "dist/types/utils.d.ts",
+          "isReadonly": true,
+          "releaseTag": "Public",
+          "name": "isBytesLike",
+          "variableTypeTokenRange": {
+            "startIndex": 1,
+            "endIndex": 3
+          }
+        },
+        {
+          "kind": "Variable",
+          "canonicalReference": "@rainprotocol/rainlang!isHexString:var",
+          "docComment": "/**\n * ethers isHexString\n *\n * @public\n */\n",
+          "excerptTokens": [
+            {
+              "kind": "Content",
+              "text": "isHexString: "
+            },
+            {
+              "kind": "Content",
+              "text": "typeof "
+            },
+            {
+              "kind": "Reference",
+              "text": "utils.isHexString",
+              "canonicalReference": "@ethersproject/bytes!isHexString:function"
+            }
+          ],
+          "fileUrlPath": "dist/types/utils.d.ts",
+          "isReadonly": true,
+          "releaseTag": "Public",
+          "name": "isHexString",
+          "variableTypeTokenRange": {
+            "startIndex": 1,
+            "endIndex": 3
+          }
+        },
+        {
+          "kind": "Interface",
+          "canonicalReference": "@rainprotocol/rainlang!LanguageService:interface",
+          "docComment": "/**\n * Interface for Rain language services\n *\n * @public\n */\n",
+          "excerptTokens": [
+            {
+              "kind": "Content",
+              "text": "export interface LanguageService "
+            }
+          ],
+          "fileUrlPath": "dist/types/rainLanguageService.d.ts",
+          "releaseTag": "Public",
+          "name": "LanguageService",
+          "preserveMemberOrder": false,
+          "members": [
+            {
+              "kind": "MethodSignature",
+              "canonicalReference": "@rainprotocol/rainlang!LanguageService#doComplete:member(1)",
+              "docComment": "",
+              "excerptTokens": [
+                {
+                  "kind": "Content",
+                  "text": "doComplete(textDocument: "
+                },
+                {
+                  "kind": "Reference",
+                  "text": "TextDocument",
+                  "canonicalReference": "@rainprotocol/rainlang!~TextDocument"
+                },
+                {
+                  "kind": "Content",
+                  "text": ", position: "
+                },
+                {
+                  "kind": "Reference",
+                  "text": "Position",
+                  "canonicalReference": "@rainprotocol/rainlang!~Position"
+                },
+                {
+                  "kind": "Content",
+                  "text": ", opmeta?: "
+                },
+                {
+                  "kind": "Reference",
+                  "text": "Uint8Array",
+                  "canonicalReference": "!Uint8Array:interface"
+                },
+                {
+                  "kind": "Content",
+                  "text": " | string"
+                },
+                {
+                  "kind": "Content",
+                  "text": ", setting?: "
+                },
+                {
+                  "kind": "Reference",
+                  "text": "LanguageServiceParams",
+                  "canonicalReference": "@rainprotocol/rainlang!LanguageServiceParams:interface"
+                },
+                {
+                  "kind": "Content",
+                  "text": "): "
+                },
+                {
+                  "kind": "Reference",
+                  "text": "CompletionItem",
+                  "canonicalReference": "@rainprotocol/rainlang!~CompletionItem"
+                },
+                {
+                  "kind": "Content",
+                  "text": "[] | null"
+                },
+                {
+                  "kind": "Content",
+                  "text": ";"
+                }
+              ],
+              "isOptional": false,
+              "returnTypeTokenRange": {
+                "startIndex": 10,
+                "endIndex": 12
+              },
+              "releaseTag": "Public",
+              "overloadIndex": 1,
+              "parameters": [
+                {
+                  "parameterName": "textDocument",
+                  "parameterTypeTokenRange": {
+                    "startIndex": 1,
+                    "endIndex": 2
+                  },
+                  "isOptional": false
+                },
+                {
+                  "parameterName": "position",
+                  "parameterTypeTokenRange": {
+                    "startIndex": 3,
+                    "endIndex": 4
+                  },
+                  "isOptional": false
+                },
+                {
+                  "parameterName": "opmeta",
+                  "parameterTypeTokenRange": {
+                    "startIndex": 5,
+                    "endIndex": 7
+                  },
+                  "isOptional": true
+                },
+                {
+                  "parameterName": "setting",
+                  "parameterTypeTokenRange": {
+                    "startIndex": 8,
+                    "endIndex": 9
+                  },
+                  "isOptional": true
+                }
+              ],
+              "name": "doComplete"
+            },
+            {
+              "kind": "MethodSignature",
+              "canonicalReference": "@rainprotocol/rainlang!LanguageService#doHover:member(1)",
+              "docComment": "",
+              "excerptTokens": [
+                {
+                  "kind": "Content",
+                  "text": "doHover(textDocument: "
+                },
+                {
+                  "kind": "Reference",
+                  "text": "TextDocument",
+                  "canonicalReference": "@rainprotocol/rainlang!~TextDocument"
+                },
+                {
+                  "kind": "Content",
+                  "text": ", position: "
+                },
+                {
+                  "kind": "Reference",
+                  "text": "Position",
+                  "canonicalReference": "@rainprotocol/rainlang!~Position"
+                },
+                {
+                  "kind": "Content",
+                  "text": ", opmeta?: "
+                },
+                {
+                  "kind": "Reference",
+                  "text": "Uint8Array",
+                  "canonicalReference": "!Uint8Array:interface"
+                },
+                {
+                  "kind": "Content",
+                  "text": " | string"
+                },
+                {
+                  "kind": "Content",
+                  "text": ", setting?: "
+                },
+                {
+                  "kind": "Reference",
+                  "text": "LanguageServiceParams",
+                  "canonicalReference": "@rainprotocol/rainlang!LanguageServiceParams:interface"
+                },
+                {
+                  "kind": "Content",
+                  "text": "): "
+                },
+                {
+                  "kind": "Reference",
+                  "text": "Hover",
+                  "canonicalReference": "@rainprotocol/rainlang!~Hover"
+                },
+                {
+                  "kind": "Content",
+                  "text": " | null"
+                },
+                {
+                  "kind": "Content",
+                  "text": ";"
+                }
+              ],
+              "isOptional": false,
+              "returnTypeTokenRange": {
+                "startIndex": 10,
+                "endIndex": 12
+              },
+              "releaseTag": "Public",
+              "overloadIndex": 1,
+              "parameters": [
+                {
+                  "parameterName": "textDocument",
+                  "parameterTypeTokenRange": {
+                    "startIndex": 1,
+                    "endIndex": 2
+                  },
+                  "isOptional": false
+                },
+                {
+                  "parameterName": "position",
+                  "parameterTypeTokenRange": {
+                    "startIndex": 3,
+                    "endIndex": 4
+                  },
+                  "isOptional": false
+                },
+                {
+                  "parameterName": "opmeta",
+                  "parameterTypeTokenRange": {
+                    "startIndex": 5,
+                    "endIndex": 7
+                  },
+                  "isOptional": true
+                },
+                {
+                  "parameterName": "setting",
+                  "parameterTypeTokenRange": {
+                    "startIndex": 8,
+                    "endIndex": 9
+                  },
+                  "isOptional": true
+                }
+              ],
+              "name": "doHover"
+            },
+            {
+              "kind": "MethodSignature",
+              "canonicalReference": "@rainprotocol/rainlang!LanguageService#doValidation:member(1)",
+              "docComment": "",
+              "excerptTokens": [
+                {
+                  "kind": "Content",
+                  "text": "doValidation(textDocument: "
+                },
+                {
+                  "kind": "Reference",
+                  "text": "TextDocument",
+                  "canonicalReference": "@rainprotocol/rainlang!~TextDocument"
+                },
+                {
+                  "kind": "Content",
+                  "text": ", opmeta?: "
+                },
+                {
+                  "kind": "Reference",
+                  "text": "Uint8Array",
+                  "canonicalReference": "!Uint8Array:interface"
+                },
+                {
+                  "kind": "Content",
+                  "text": " | string"
+                },
+                {
+                  "kind": "Content",
+                  "text": ", setting?: "
+                },
+                {
+                  "kind": "Reference",
+                  "text": "LanguageServiceParams",
+                  "canonicalReference": "@rainprotocol/rainlang!LanguageServiceParams:interface"
+                },
+                {
+                  "kind": "Content",
+                  "text": "): "
+                },
+                {
+                  "kind": "Reference",
+                  "text": "Promise",
+                  "canonicalReference": "!Promise:interface"
+                },
+                {
+                  "kind": "Content",
+                  "text": "<"
+                },
+                {
+                  "kind": "Reference",
+                  "text": "Diagnostic",
+                  "canonicalReference": "@rainprotocol/rainlang!~Diagnostic"
+                },
+                {
+                  "kind": "Content",
+                  "text": "[]>"
+                },
+                {
+                  "kind": "Content",
+                  "text": ";"
+                }
+              ],
+              "isOptional": false,
+              "returnTypeTokenRange": {
+                "startIndex": 8,
+                "endIndex": 12
+              },
+              "releaseTag": "Public",
+              "overloadIndex": 1,
+              "parameters": [
+                {
+                  "parameterName": "textDocument",
+                  "parameterTypeTokenRange": {
+                    "startIndex": 1,
+                    "endIndex": 2
+                  },
+                  "isOptional": false
+                },
+                {
+                  "parameterName": "opmeta",
+                  "parameterTypeTokenRange": {
+                    "startIndex": 3,
+                    "endIndex": 5
+                  },
+                  "isOptional": true
+                },
+                {
+                  "parameterName": "setting",
+                  "parameterTypeTokenRange": {
+                    "startIndex": 6,
+                    "endIndex": 7
+                  },
+                  "isOptional": true
+                }
+              ],
+              "name": "doValidation"
+            },
+            {
+              "kind": "MethodSignature",
+              "canonicalReference": "@rainprotocol/rainlang!LanguageService#newRainDocument:member(1)",
+              "docComment": "",
+              "excerptTokens": [
+                {
+                  "kind": "Content",
+                  "text": "newRainDocument(textDocument: "
+                },
+                {
+                  "kind": "Reference",
+                  "text": "TextDocument",
+                  "canonicalReference": "@rainprotocol/rainlang!~TextDocument"
+                },
+                {
+                  "kind": "Content",
+                  "text": ", opmeta: "
+                },
+                {
+                  "kind": "Reference",
+                  "text": "Uint8Array",
+                  "canonicalReference": "!Uint8Array:interface"
+                },
+                {
+                  "kind": "Content",
+                  "text": " | string"
+                },
+                {
+                  "kind": "Content",
+                  "text": "): "
+                },
+                {
+                  "kind": "Reference",
+                  "text": "RainDocument",
+                  "canonicalReference": "@rainprotocol/rainlang!RainDocument:class"
+                },
+                {
+                  "kind": "Content",
+                  "text": ";"
+                }
+              ],
+              "isOptional": false,
+              "returnTypeTokenRange": {
+                "startIndex": 6,
+                "endIndex": 7
+              },
+              "releaseTag": "Public",
+              "overloadIndex": 1,
+              "parameters": [
+                {
+                  "parameterName": "textDocument",
+                  "parameterTypeTokenRange": {
+                    "startIndex": 1,
+                    "endIndex": 2
+                  },
+                  "isOptional": false
+                },
+                {
+                  "parameterName": "opmeta",
+                  "parameterTypeTokenRange": {
+                    "startIndex": 3,
+                    "endIndex": 5
+                  },
+                  "isOptional": false
+                }
+              ],
+              "name": "newRainDocument"
+            },
+            {
+              "kind": "MethodSignature",
+              "canonicalReference": "@rainprotocol/rainlang!LanguageService#parseRainDocument:member(1)",
+              "docComment": "",
+              "excerptTokens": [
+                {
+                  "kind": "Content",
+                  "text": "parseRainDocument(textDocument: "
+                },
+                {
+                  "kind": "Reference",
+                  "text": "TextDocument",
+                  "canonicalReference": "@rainprotocol/rainlang!~TextDocument"
+                },
+                {
+                  "kind": "Content",
+                  "text": ", opmeta?: "
+                },
+                {
+                  "kind": "Reference",
+                  "text": "Uint8Array",
+                  "canonicalReference": "!Uint8Array:interface"
+                },
+                {
+                  "kind": "Content",
+                  "text": " | string"
+                },
+                {
+                  "kind": "Content",
+                  "text": "): "
+                },
+                {
+                  "kind": "Reference",
+                  "text": "RainDocumentResult",
+                  "canonicalReference": "@rainprotocol/rainlang!RainDocumentResult:type"
+                },
+                {
+                  "kind": "Content",
+                  "text": ";"
+                }
+              ],
+              "isOptional": false,
+              "returnTypeTokenRange": {
+                "startIndex": 6,
+                "endIndex": 7
+              },
+              "releaseTag": "Public",
+              "overloadIndex": 1,
+              "parameters": [
+                {
+                  "parameterName": "textDocument",
+                  "parameterTypeTokenRange": {
+                    "startIndex": 1,
+                    "endIndex": 2
+                  },
+                  "isOptional": false
+                },
+                {
+                  "parameterName": "opmeta",
+                  "parameterTypeTokenRange": {
+                    "startIndex": 3,
+                    "endIndex": 5
+                  },
+                  "isOptional": true
+                }
+              ],
+              "name": "parseRainDocument"
+            },
+            {
+              "kind": "PropertySignature",
+              "canonicalReference": "@rainprotocol/rainlang!LanguageService#rainDocuments:member",
+              "docComment": "",
+              "excerptTokens": [
+                {
+                  "kind": "Content",
+                  "text": "rainDocuments: "
+                },
+                {
+                  "kind": "Reference",
+                  "text": "Map",
+                  "canonicalReference": "!Map:interface"
+                },
+                {
+                  "kind": "Content",
+                  "text": "<string, "
+                },
+                {
+                  "kind": "Reference",
+                  "text": "RainDocument",
+                  "canonicalReference": "@rainprotocol/rainlang!RainDocument:class"
+                },
+                {
+                  "kind": "Content",
+                  "text": ">"
+                },
+                {
+                  "kind": "Content",
+                  "text": ";"
+                }
+              ],
+              "isReadonly": false,
+              "isOptional": false,
+              "releaseTag": "Public",
+              "name": "rainDocuments",
+              "propertyTypeTokenRange": {
+                "startIndex": 1,
+                "endIndex": 5
+              }
+            }
+          ],
+          "extendsTokenRanges": []
+        },
+        {
+          "kind": "Interface",
+          "canonicalReference": "@rainprotocol/rainlang!LanguageServiceParams:interface",
+          "docComment": "/**\n * Parameters for initiating Language Services\n *\n * @public\n */\n",
+          "excerptTokens": [
+            {
+              "kind": "Content",
+              "text": "export interface LanguageServiceParams "
+            }
+          ],
+          "fileUrlPath": "dist/types/rainLanguageTypes.d.ts",
+          "releaseTag": "Public",
+          "name": "LanguageServiceParams",
+          "preserveMemberOrder": false,
+          "members": [
+            {
+              "kind": "PropertySignature",
+              "canonicalReference": "@rainprotocol/rainlang!LanguageServiceParams#clientCapabilities:member",
+              "docComment": "/**\n * Describes the LSP capabilities the client supports.\n */\n",
+              "excerptTokens": [
+                {
+                  "kind": "Content",
+                  "text": "clientCapabilities?: "
+                },
+                {
+                  "kind": "Reference",
+                  "text": "ClientCapabilities",
+                  "canonicalReference": "@rainprotocol/rainlang!ClientCapabilities:interface"
+                },
+                {
+                  "kind": "Content",
+                  "text": ";"
+                }
+              ],
+              "isReadonly": false,
+              "isOptional": true,
+              "releaseTag": "Public",
+              "name": "clientCapabilities",
+              "propertyTypeTokenRange": {
+                "startIndex": 1,
+                "endIndex": 2
+              }
+            }
+          ],
+          "extendsTokenRanges": []
+        },
+        {
+          "kind": "Function",
+          "canonicalReference": "@rainprotocol/rainlang!mapToRecord:function(1)",
+          "docComment": "/**\n * Conver a Map to a equivelant Record (a key/value pair object). Map keys must be of type acceptable by Record constructor, which are string, number or symbol.\n *\n * @param map - The Map to conver to Record\n *\n * @param properties - (optional) properties to pick from the second item of the Map's elements.\n *\n * @returns a new Record from Map\n *\n * @public\n */\n",
+          "excerptTokens": [
+            {
+              "kind": "Content",
+              "text": "export declare function mapToRecord<K extends "
+            },
+            {
+              "kind": "Content",
+              "text": "string | number | symbol"
+            },
+            {
+              "kind": "Content",
+              "text": ">(map: "
+            },
+            {
+              "kind": "Reference",
+              "text": "Map",
+              "canonicalReference": "!Map:interface"
+            },
+            {
+              "kind": "Content",
+              "text": "<K, any>"
+            },
+            {
+              "kind": "Content",
+              "text": ", properties?: "
+            },
+            {
+              "kind": "Content",
+              "text": "string[]"
+            },
+            {
+              "kind": "Content",
+              "text": "): "
+            },
+            {
+              "kind": "Reference",
+              "text": "Record",
+              "canonicalReference": "!Record:type"
+            },
+            {
+              "kind": "Content",
+              "text": "<K, any>"
+            },
+            {
+              "kind": "Content",
+              "text": ";"
+            }
+          ],
+          "fileUrlPath": "dist/types/utils.d.ts",
+          "returnTypeTokenRange": {
+            "startIndex": 8,
+            "endIndex": 10
+          },
+          "releaseTag": "Public",
+          "overloadIndex": 1,
+          "parameters": [
+            {
+              "parameterName": "map",
+              "parameterTypeTokenRange": {
+                "startIndex": 3,
+                "endIndex": 5
+              },
+              "isOptional": false
+            },
+            {
+              "parameterName": "properties",
+              "parameterTypeTokenRange": {
+                "startIndex": 6,
+                "endIndex": 7
+              },
+              "isOptional": true
+            }
+          ],
+          "typeParameters": [
+            {
+              "typeParameterName": "K",
+              "constraintTokenRange": {
+                "startIndex": 1,
+                "endIndex": 2
+              },
+              "defaultTypeTokenRange": {
+                "startIndex": 0,
+                "endIndex": 0
+              }
+            }
+          ],
+          "name": "mapToRecord"
+        },
+        {
+          "kind": "Function",
+          "canonicalReference": "@rainprotocol/rainlang!memoryOperand:function(1)",
+          "docComment": "/**\n * Constructs operand for standard STATE opecode\n *\n * @param type - Type of the opcode, either 'stack' or 'constant'\n *\n * @param offset - the position of the item in respect to its type\n *\n * @public\n */\n",
+          "excerptTokens": [
+            {
+              "kind": "Content",
+              "text": "export declare function memoryOperand(offset: "
+            },
+            {
+              "kind": "Content",
+              "text": "number"
+            },
+            {
+              "kind": "Content",
+              "text": ", type: "
+            },
+            {
+              "kind": "Content",
+              "text": "number"
+            },
+            {
+              "kind": "Content",
+              "text": "): "
+            },
+            {
+              "kind": "Content",
+              "text": "number"
+            },
+            {
+              "kind": "Content",
+              "text": ";"
+            }
+          ],
+          "fileUrlPath": "dist/types/utils.d.ts",
+          "returnTypeTokenRange": {
+            "startIndex": 5,
+            "endIndex": 6
+          },
+          "releaseTag": "Public",
+          "overloadIndex": 1,
+          "parameters": [
+            {
+              "parameterName": "offset",
+              "parameterTypeTokenRange": {
+                "startIndex": 1,
+                "endIndex": 2
+              },
+              "isOptional": false
+            },
+            {
+              "parameterName": "type",
+              "parameterTypeTokenRange": {
+                "startIndex": 3,
+                "endIndex": 4
+              },
+              "isOptional": false
+            }
+          ],
+          "name": "memoryOperand"
+        },
+        {
+          "kind": "Enum",
+          "canonicalReference": "@rainprotocol/rainlang!MemoryType:enum",
+          "docComment": "/**\n * Type for read-memory opcode\n *\n * @public\n */\n",
+          "excerptTokens": [
+            {
+              "kind": "Content",
+              "text": "export declare enum MemoryType "
+            }
+          ],
+          "fileUrlPath": "dist/types/parser/rainParserTypes.d.ts",
+          "releaseTag": "Public",
+          "name": "MemoryType",
+          "preserveMemberOrder": false,
+          "members": [
+            {
+              "kind": "EnumMember",
+              "canonicalReference": "@rainprotocol/rainlang!MemoryType.Constant:member",
+              "docComment": "",
+              "excerptTokens": [
+                {
+                  "kind": "Content",
+                  "text": "Constant = "
+                },
+                {
+                  "kind": "Content",
+                  "text": "1"
+                }
+              ],
+              "initializerTokenRange": {
+                "startIndex": 1,
+                "endIndex": 2
+              },
+              "releaseTag": "Public",
+              "name": "Constant"
+            },
+            {
+              "kind": "EnumMember",
+              "canonicalReference": "@rainprotocol/rainlang!MemoryType.Stack:member",
+              "docComment": "",
+              "excerptTokens": [
+                {
+                  "kind": "Content",
+                  "text": "Stack = "
+                },
+                {
+                  "kind": "Content",
+                  "text": "0"
+                }
+              ],
+              "initializerTokenRange": {
+                "startIndex": 1,
+                "endIndex": 2
+              },
+              "releaseTag": "Public",
+              "name": "Stack"
+            }
+          ]
+        },
+        {
+          "kind": "Variable",
+          "canonicalReference": "@rainprotocol/rainlang!op:var",
+          "docComment": "/**\n * Converts an opcode and operand to bytes, and returns their concatenation.\n *\n * @param code - the opcode\n *\n * @param erand - the operand, currently limited to 1 byte (defaults to 0)\n *\n * @public\n */\n",
+          "excerptTokens": [
+            {
+              "kind": "Content",
+              "text": "op: "
+            },
+            {
+              "kind": "Content",
+              "text": "(code: number, erand?: number | "
+            },
+            {
+              "kind": "Reference",
+              "text": "BytesLike",
+              "canonicalReference": "@ethersproject/bytes!BytesLike:type"
+            },
+            {
+              "kind": "Content",
+              "text": " | "
+            },
+            {
+              "kind": "Reference",
+              "text": "utils.Hexable",
+              "canonicalReference": "@ethersproject/bytes!Hexable:interface"
+            },
+            {
+              "kind": "Content",
+              "text": ") => "
+            },
+            {
+              "kind": "Reference",
+              "text": "Uint8Array",
+              "canonicalReference": "!Uint8Array:interface"
+            }
+          ],
+          "fileUrlPath": "dist/types/utils.d.ts",
+          "isReadonly": true,
+          "releaseTag": "Public",
+          "name": "op",
+          "variableTypeTokenRange": {
+            "startIndex": 1,
+            "endIndex": 7
+          }
+        },
+        {
+          "kind": "Variable",
+          "canonicalReference": "@rainprotocol/rainlang!paddedUInt128:var",
+          "docComment": "/**\n * Utility function to produce 128 bits size hexString\n *\n * @param value - the value to convert into a 128bit size hexString\n *\n * @returns a 32 character hexString (without 0x prefix)\n *\n * @public\n */\n",
+          "excerptTokens": [
+            {
+              "kind": "Content",
+              "text": "paddedUInt128: "
+            },
+            {
+              "kind": "Content",
+              "text": "(value: "
+            },
+            {
+              "kind": "Reference",
+              "text": "BigNumberish",
+              "canonicalReference": "@ethersproject/bignumber!BigNumberish:type"
+            },
+            {
+              "kind": "Content",
+              "text": ") => string"
+            }
+          ],
+          "fileUrlPath": "dist/types/utils.d.ts",
+          "isReadonly": true,
+          "releaseTag": "Public",
+          "name": "paddedUInt128",
+          "variableTypeTokenRange": {
+            "startIndex": 1,
+            "endIndex": 4
+          }
+        },
+        {
+          "kind": "Variable",
+          "canonicalReference": "@rainprotocol/rainlang!paddedUInt160:var",
+          "docComment": "/**\n * Utility function that transforms a BigNumberish to an ether address (40 char length hexString)\n *\n * @param address - value as bignumberish\n *\n * @returns hexadecimal string as an ether address (40 char length hexString)\n *\n * @public\n */\n",
+          "excerptTokens": [
+            {
+              "kind": "Content",
+              "text": "paddedUInt160: "
+            },
+            {
+              "kind": "Content",
+              "text": "(address: "
+            },
+            {
+              "kind": "Reference",
+              "text": "BigNumberish",
+              "canonicalReference": "@ethersproject/bignumber!BigNumberish:type"
+            },
+            {
+              "kind": "Content",
+              "text": ") => string"
+            }
+          ],
+          "fileUrlPath": "dist/types/utils.d.ts",
+          "isReadonly": true,
+          "releaseTag": "Public",
+          "name": "paddedUInt160",
+          "variableTypeTokenRange": {
+            "startIndex": 1,
+            "endIndex": 4
+          }
+        },
+        {
+          "kind": "Variable",
+          "canonicalReference": "@rainprotocol/rainlang!paddedUInt256:var",
+          "docComment": "/**\n * Utility function that transforms a BigNumberish from the output of the ITierV2 contract report\n *\n * @param report - report as bignumberish from the ITierV2 contract\n *\n * @returns hexadecimal string of the report already padded (64 char hexString)\n *\n * @public\n */\n",
+          "excerptTokens": [
+            {
+              "kind": "Content",
+              "text": "paddedUInt256: "
+            },
+            {
+              "kind": "Content",
+              "text": "(report: "
+            },
+            {
+              "kind": "Reference",
+              "text": "BigNumberish",
+              "canonicalReference": "@ethersproject/bignumber!BigNumberish:type"
+            },
+            {
+              "kind": "Content",
+              "text": ") => string"
+            }
+          ],
+          "fileUrlPath": "dist/types/utils.d.ts",
+          "isReadonly": true,
+          "releaseTag": "Public",
+          "name": "paddedUInt256",
+          "variableTypeTokenRange": {
+            "startIndex": 1,
+            "endIndex": 4
+          }
+        },
+        {
+          "kind": "Variable",
+          "canonicalReference": "@rainprotocol/rainlang!paddedUInt32:var",
+          "docComment": "/**\n * Utility function to produce 32 bits size hexString\n *\n * @param value - the value to convert into a 32bit size hexString\n *\n * @returns a 8 char hexString (without 0x prefix)\n *\n * @public\n */\n",
+          "excerptTokens": [
+            {
+              "kind": "Content",
+              "text": "paddedUInt32: "
+            },
+            {
+              "kind": "Content",
+              "text": "(value: "
+            },
+            {
+              "kind": "Reference",
+              "text": "BigNumberish",
+              "canonicalReference": "@ethersproject/bignumber!BigNumberish:type"
+            },
+            {
+              "kind": "Content",
+              "text": ") => string"
+            }
+          ],
+          "fileUrlPath": "dist/types/utils.d.ts",
+          "isReadonly": true,
+          "releaseTag": "Public",
+          "name": "paddedUInt32",
+          "variableTypeTokenRange": {
+            "startIndex": 1,
+            "endIndex": 4
+          }
+        },
+        {
+          "kind": "Variable",
+          "canonicalReference": "@rainprotocol/rainlang!paddedUInt64:var",
+          "docComment": "/**\n * Utility function to produce 64 bits size hexString\n *\n * @param value - the value to convert into a 64bit size hexString\n *\n * @returns a 16 character hexString (without 0x prefix)\n *\n * @public\n */\n",
+          "excerptTokens": [
+            {
+              "kind": "Content",
+              "text": "paddedUInt64: "
+            },
+            {
+              "kind": "Content",
+              "text": "(value: "
+            },
+            {
+              "kind": "Reference",
+              "text": "BigNumberish",
+              "canonicalReference": "@ethersproject/bignumber!BigNumberish:type"
+            },
+            {
+              "kind": "Content",
+              "text": ") => string"
+            }
+          ],
+          "fileUrlPath": "dist/types/utils.d.ts",
+          "isReadonly": true,
+          "releaseTag": "Public",
+          "name": "paddedUInt64",
+          "variableTypeTokenRange": {
+            "startIndex": 1,
+            "endIndex": 4
+          }
+        },
+        {
+          "kind": "Variable",
+          "canonicalReference": "@rainprotocol/rainlang!parseUnits:var",
+          "docComment": "/**\n * ethers parseUnits\n *\n * @public\n */\n",
+          "excerptTokens": [
+            {
+              "kind": "Content",
+              "text": "parseUnits: "
+            },
+            {
+              "kind": "Content",
+              "text": "typeof "
+            },
+            {
+              "kind": "Reference",
+              "text": "utils.parseUnits",
+              "canonicalReference": "@ethersproject/units!parseUnits:function"
+            }
+          ],
+          "fileUrlPath": "dist/types/utils.d.ts",
+          "isReadonly": true,
+          "releaseTag": "Public",
+          "name": "parseUnits",
+          "variableTypeTokenRange": {
+            "startIndex": 1,
+            "endIndex": 3
+          }
+        },
+        {
+          "kind": "Class",
+          "canonicalReference": "@rainprotocol/rainlang!RainDocument:class",
+          "docComment": "/**\n * RainDocument is a class object that provides data and functionalities in order to be used later on to provide Rain Language Services or in Rain Language Compiler (rlc) to get the ExpressionConfig (deployable bytes). It uses Rain parser under the hood which does all the heavy work.\n *\n * @example\n * ```typescript\n * // to import\n * import { Raindocument } from 'rainlang';\n *\n * // to create a new instance of the RainDocument object which parses right after instantiation\n * const myRainDocument = new RainDocument(text, opmeta)\n *\n * // to get the parse results after instantiation\n * const results = myRainDocument.getResult()\n *\n * // to get the parse results with new text or opmeta\n * const newResult = myRainDocument.update(newText, newOpmeta)\n * ```\n *\n * @public\n */\n",
+          "excerptTokens": [
+            {
+              "kind": "Content",
+              "text": "export declare class RainDocument "
+            }
+          ],
+          "fileUrlPath": "dist/types/parser/rainParser.d.ts",
+          "releaseTag": "Public",
+          "isAbstract": false,
+          "name": "RainDocument",
+          "preserveMemberOrder": false,
+          "members": [
+            {
+              "kind": "Constructor",
+              "canonicalReference": "@rainprotocol/rainlang!RainDocument:constructor(1)",
+              "docComment": "/**\n * constructor of RainDocument object\n *\n * @param textDocument - Raw text to parse (can be updated at any time after instantiation)\n *\n * @param opmeta - Ops meta as bytes ie hex string or Uint8Array\n *\n * @public\n */\n",
+              "excerptTokens": [
+                {
+                  "kind": "Content",
+                  "text": "constructor(textDocument: "
+                },
+                {
+                  "kind": "Reference",
+                  "text": "TextDocument",
+                  "canonicalReference": "@rainprotocol/rainlang!~TextDocument"
+                },
+                {
+                  "kind": "Content",
+                  "text": ", opmeta: "
+                },
+                {
+                  "kind": "Reference",
+                  "text": "BytesLike",
+                  "canonicalReference": "@ethersproject/bytes!BytesLike:type"
+                },
+                {
+                  "kind": "Content",
+                  "text": ");"
+                }
+              ],
+              "releaseTag": "Public",
+              "isProtected": false,
+              "overloadIndex": 1,
+              "parameters": [
+                {
+                  "parameterName": "textDocument",
+                  "parameterTypeTokenRange": {
+                    "startIndex": 1,
+                    "endIndex": 2
+                  },
+                  "isOptional": false
+                },
+                {
+                  "parameterName": "opmeta",
+                  "parameterTypeTokenRange": {
+                    "startIndex": 3,
+                    "endIndex": 4
+                  },
+                  "isOptional": false
+                }
+              ]
+            },
+            {
+              "kind": "Method",
+              "canonicalReference": "@rainprotocol/rainlang!RainDocument#getComments:member(1)",
+              "docComment": "/**\n * Get the current comments inside of the text of this RainDocument instance\n *\n * @public\n */\n",
+              "excerptTokens": [
+                {
+                  "kind": "Content",
+                  "text": "getComments(): "
+                },
+                {
+                  "kind": "Reference",
+                  "text": "RDComment",
+                  "canonicalReference": "@rainprotocol/rainlang!RDComment:type"
+                },
+                {
+                  "kind": "Content",
+                  "text": "[]"
+                },
+                {
+                  "kind": "Content",
+                  "text": ";"
+                }
+              ],
+              "isStatic": false,
+              "returnTypeTokenRange": {
+                "startIndex": 1,
+                "endIndex": 3
+              },
+              "releaseTag": "Public",
+              "isProtected": false,
+              "overloadIndex": 1,
+              "parameters": [],
+              "isOptional": false,
+              "isAbstract": false,
+              "name": "getComments"
+            },
+            {
+              "kind": "Method",
+              "canonicalReference": "@rainprotocol/rainlang!RainDocument#getExpressionConfig:member(1)",
+              "docComment": "/**\n * Get the ExpressionConfig (i.e. deployable bytes) of this RainDocument instance. This method should not be used directly, insteda the RainCompiler (rlc) should be used.\n *\n * @param item - Optional item to get the ExpressionConfig for\n *\n * @public\n */\n",
+              "excerptTokens": [
+                {
+                  "kind": "Content",
+                  "text": "getExpressionConfig(item?: "
+                },
+                {
+                  "kind": "Reference",
+                  "text": "RDNode",
+                  "canonicalReference": "@rainprotocol/rainlang!RDNode:type"
+                },
+                {
+                  "kind": "Content",
+                  "text": " | "
+                },
+                {
+                  "kind": "Reference",
+                  "text": "RDNode",
+                  "canonicalReference": "@rainprotocol/rainlang!RDNode:type"
+                },
+                {
+                  "kind": "Content",
+                  "text": "[][] | "
+                },
+                {
+                  "kind": "Reference",
+                  "text": "RDParseTree",
+                  "canonicalReference": "@rainprotocol/rainlang!RDParseTree:type"
+                },
+                {
+                  "kind": "Content",
+                  "text": "): "
+                },
+                {
+                  "kind": "Reference",
+                  "text": "ExpressionConfig",
+                  "canonicalReference": "@rainprotocol/rainlang!ExpressionConfig:type"
+                },
+                {
+                  "kind": "Content",
+                  "text": " | undefined"
+                },
+                {
+                  "kind": "Content",
+                  "text": ";"
+                }
+              ],
+              "isStatic": false,
+              "returnTypeTokenRange": {
+                "startIndex": 7,
+                "endIndex": 9
+              },
+              "releaseTag": "Public",
+              "isProtected": false,
+              "overloadIndex": 1,
+              "parameters": [
+                {
+                  "parameterName": "item",
+                  "parameterTypeTokenRange": {
+                    "startIndex": 1,
+                    "endIndex": 6
+                  },
+                  "isOptional": true
+                }
+              ],
+              "isOptional": false,
+              "isAbstract": false,
+              "name": "getExpressionConfig"
+            },
+            {
+              "kind": "Method",
+              "canonicalReference": "@rainprotocol/rainlang!RainDocument#getLHSAliases:member(1)",
+              "docComment": "/**\n * Get the parsed exp aliases of this RainParser instance\n *\n * @public\n */\n",
+              "excerptTokens": [
+                {
+                  "kind": "Content",
+                  "text": "getLHSAliases(): "
+                },
+                {
+                  "kind": "Reference",
+                  "text": "RDAliasNode",
+                  "canonicalReference": "@rainprotocol/rainlang!RDAliasNode:type"
+                },
+                {
+                  "kind": "Content",
+                  "text": "[][]"
+                },
+                {
+                  "kind": "Content",
+                  "text": ";"
+                }
+              ],
+              "isStatic": false,
+              "returnTypeTokenRange": {
+                "startIndex": 1,
+                "endIndex": 3
+              },
+              "releaseTag": "Public",
+              "isProtected": false,
+              "overloadIndex": 1,
+              "parameters": [],
+              "isOptional": false,
+              "isAbstract": false,
+              "name": "getLHSAliases"
+            },
+            {
+              "kind": "Method",
+              "canonicalReference": "@rainprotocol/rainlang!RainDocument#getOpMeta:member(1)",
+              "docComment": "/**\n * Get the current op meta of this RainDocument instance\n *\n * @public\n */\n",
+              "excerptTokens": [
+                {
+                  "kind": "Content",
+                  "text": "getOpMeta(): "
+                },
+                {
+                  "kind": "Reference",
+                  "text": "OpMeta",
+                  "canonicalReference": "@rainprotocol/meta!OpMeta:type"
+                },
+                {
+                  "kind": "Content",
+                  "text": "[]"
+                },
+                {
+                  "kind": "Content",
+                  "text": ";"
+                }
+              ],
+              "isStatic": false,
+              "returnTypeTokenRange": {
+                "startIndex": 1,
+                "endIndex": 3
+              },
+              "releaseTag": "Public",
+              "isProtected": false,
+              "overloadIndex": 1,
+              "parameters": [],
+              "isOptional": false,
+              "isAbstract": false,
+              "name": "getOpMeta"
+            },
+            {
+              "kind": "Method",
+              "canonicalReference": "@rainprotocol/rainlang!RainDocument#getOpMetaError:member(1)",
+              "docComment": "/**\n * Get the current runtime error of this RainDocument instance\n *\n * @public\n */\n",
+              "excerptTokens": [
+                {
+                  "kind": "Content",
+                  "text": "getOpMetaError(): "
+                },
+                {
+                  "kind": "Reference",
+                  "text": "Error",
+                  "canonicalReference": "!Error:interface"
+                },
+                {
+                  "kind": "Content",
+                  "text": " | undefined"
+                },
+                {
+                  "kind": "Content",
+                  "text": ";"
+                }
+              ],
+              "isStatic": false,
+              "returnTypeTokenRange": {
+                "startIndex": 1,
+                "endIndex": 3
+              },
+              "releaseTag": "Public",
+              "isProtected": false,
+              "overloadIndex": 1,
+              "parameters": [],
+              "isOptional": false,
+              "isAbstract": false,
+              "name": "getOpMetaError"
+            },
+            {
+              "kind": "Method",
+              "canonicalReference": "@rainprotocol/rainlang!RainDocument#getParseTree:member(1)",
+              "docComment": "/**\n * Get the current parse tree of this RainDocument instance\n *\n * @public\n */\n",
+              "excerptTokens": [
+                {
+                  "kind": "Content",
+                  "text": "getParseTree(): "
+                },
+                {
+                  "kind": "Reference",
+                  "text": "RDParseTree",
+                  "canonicalReference": "@rainprotocol/rainlang!RDParseTree:type"
+                },
+                {
+                  "kind": "Content",
+                  "text": ";"
+                }
+              ],
+              "isStatic": false,
+              "returnTypeTokenRange": {
+                "startIndex": 1,
+                "endIndex": 2
+              },
+              "releaseTag": "Public",
+              "isProtected": false,
+              "overloadIndex": 1,
+              "parameters": [],
+              "isOptional": false,
+              "isAbstract": false,
+              "name": "getParseTree"
+            },
+            {
+              "kind": "Method",
+              "canonicalReference": "@rainprotocol/rainlang!RainDocument#getProblems:member(1)",
+              "docComment": "/**\n * Get the current problems of this RainDocument instance\n *\n * @public\n */\n",
+              "excerptTokens": [
+                {
+                  "kind": "Content",
+                  "text": "getProblems(): "
+                },
+                {
+                  "kind": "Reference",
+                  "text": "RDProblem",
+                  "canonicalReference": "@rainprotocol/rainlang!RDProblem:type"
+                },
+                {
+                  "kind": "Content",
+                  "text": "[]"
+                },
+                {
+                  "kind": "Content",
+                  "text": ";"
+                }
+              ],
+              "isStatic": false,
+              "returnTypeTokenRange": {
+                "startIndex": 1,
+                "endIndex": 3
+              },
+              "releaseTag": "Public",
+              "isProtected": false,
+              "overloadIndex": 1,
+              "parameters": [],
+              "isOptional": false,
+              "isAbstract": false,
+              "name": "getProblems"
+            },
+            {
+              "kind": "Method",
+              "canonicalReference": "@rainprotocol/rainlang!RainDocument#getRawOpMeta:member(1)",
+              "docComment": "/**\n * Get the current raw op meta of this RainDocument instance in hex string\n *\n * @public\n */\n",
+              "excerptTokens": [
+                {
+                  "kind": "Content",
+                  "text": "getRawOpMeta(): "
+                },
+                {
+                  "kind": "Content",
+                  "text": "string"
+                },
+                {
+                  "kind": "Content",
+                  "text": ";"
+                }
+              ],
+              "isStatic": false,
+              "returnTypeTokenRange": {
+                "startIndex": 1,
+                "endIndex": 2
+              },
+              "releaseTag": "Public",
+              "isProtected": false,
+              "overloadIndex": 1,
+              "parameters": [],
+              "isOptional": false,
+              "isAbstract": false,
+              "name": "getRawOpMeta"
+            },
+            {
+              "kind": "Method",
+              "canonicalReference": "@rainprotocol/rainlang!RainDocument#getResult:member(1)",
+              "docComment": "/**\n * Get the current parse result of this RainDocument instance which consists of parse tree, problems, comments and expression aliases\n *\n * @public\n */\n",
+              "excerptTokens": [
+                {
+                  "kind": "Content",
+                  "text": "getResult(): "
+                },
+                {
+                  "kind": "Reference",
+                  "text": "RainDocumentResult",
+                  "canonicalReference": "@rainprotocol/rainlang!RainDocumentResult:type"
+                },
+                {
+                  "kind": "Content",
+                  "text": ";"
+                }
+              ],
+              "isStatic": false,
+              "returnTypeTokenRange": {
+                "startIndex": 1,
+                "endIndex": 2
+              },
+              "releaseTag": "Public",
+              "isProtected": false,
+              "overloadIndex": 1,
+              "parameters": [],
+              "isOptional": false,
+              "isAbstract": false,
+              "name": "getResult"
+            },
+            {
+              "kind": "Method",
+              "canonicalReference": "@rainprotocol/rainlang!RainDocument#getRuntimeError:member(1)",
+              "docComment": "/**\n * Get the current runtime error of this RainDocument instance\n *\n * @public\n */\n",
+              "excerptTokens": [
+                {
+                  "kind": "Content",
+                  "text": "getRuntimeError(): "
+                },
+                {
+                  "kind": "Reference",
+                  "text": "Error",
+                  "canonicalReference": "!Error:interface"
+                },
+                {
+                  "kind": "Content",
+                  "text": " | undefined"
+                },
+                {
+                  "kind": "Content",
+                  "text": ";"
+                }
+              ],
+              "isStatic": false,
+              "returnTypeTokenRange": {
+                "startIndex": 1,
+                "endIndex": 3
+              },
+              "releaseTag": "Public",
+              "isProtected": false,
+              "overloadIndex": 1,
+              "parameters": [],
+              "isOptional": false,
+              "isAbstract": false,
+              "name": "getRuntimeError"
+            },
+            {
+              "kind": "Method",
+              "canonicalReference": "@rainprotocol/rainlang!RainDocument#getTextDocument:member(1)",
+              "docComment": "/**\n * Get the current text of this RainDocument instance\n *\n * @public\n */\n",
+              "excerptTokens": [
+                {
+                  "kind": "Content",
+                  "text": "getTextDocument(): "
+                },
+                {
+                  "kind": "Reference",
+                  "text": "TextDocument",
+                  "canonicalReference": "@rainprotocol/rainlang!~TextDocument"
+                },
+                {
+                  "kind": "Content",
+                  "text": ";"
+                }
+              ],
+              "isStatic": false,
+              "returnTypeTokenRange": {
+                "startIndex": 1,
+                "endIndex": 2
+              },
+              "releaseTag": "Public",
+              "isProtected": false,
+              "overloadIndex": 1,
+              "parameters": [],
+              "isOptional": false,
+              "isAbstract": false,
+              "name": "getTextDocument"
+            },
+            {
+              "kind": "Method",
+              "canonicalReference": "@rainprotocol/rainlang!RainDocument#update:member(1)",
+              "docComment": "/**\n * Method to update the RainDocument with new text or opmeta and get the parse results\n *\n * @param newTextDocument - (optional) Raw text to parse\n *\n * @param newOpMeta - (optional) Ops meta as bytes ie hex string or Uint8Array\n *\n * @public\n */\n",
+              "excerptTokens": [
+                {
+                  "kind": "Content",
+                  "text": "update(newTextDocument?: "
+                },
+                {
+                  "kind": "Reference",
+                  "text": "TextDocument",
+                  "canonicalReference": "@rainprotocol/rainlang!~TextDocument"
+                },
+                {
+                  "kind": "Content",
+                  "text": ", newOpMeta?: "
+                },
+                {
+                  "kind": "Reference",
+                  "text": "BytesLike",
+                  "canonicalReference": "@ethersproject/bytes!BytesLike:type"
+                },
+                {
+                  "kind": "Content",
+                  "text": "): "
+                },
+                {
+                  "kind": "Content",
+                  "text": "void"
+                },
+                {
+                  "kind": "Content",
+                  "text": ";"
+                }
+              ],
+              "isStatic": false,
+              "returnTypeTokenRange": {
+                "startIndex": 5,
+                "endIndex": 6
+              },
+              "releaseTag": "Public",
+              "isProtected": false,
+              "overloadIndex": 1,
+              "parameters": [
+                {
+                  "parameterName": "newTextDocument",
+                  "parameterTypeTokenRange": {
+                    "startIndex": 1,
+                    "endIndex": 2
+                  },
+                  "isOptional": true
+                },
+                {
+                  "parameterName": "newOpMeta",
+                  "parameterTypeTokenRange": {
+                    "startIndex": 3,
+                    "endIndex": 4
+                  },
+                  "isOptional": true
+                }
+              ],
+              "isOptional": false,
+              "isAbstract": false,
+              "name": "update"
+            }
+          ],
+          "implementsTokenRanges": []
+        },
+        {
+          "kind": "TypeAlias",
+          "canonicalReference": "@rainprotocol/rainlang!RainDocumentResult:type",
+          "docComment": "/**\n * Type of RainDocument's parse result\n *\n * @public\n */\n",
+          "excerptTokens": [
+            {
+              "kind": "Content",
+              "text": "export type RainDocumentResult = "
+            },
+            {
+              "kind": "Content",
+              "text": "{\n    parseTree: "
+            },
+            {
+              "kind": "Reference",
+              "text": "RDParseTree",
+              "canonicalReference": "@rainprotocol/rainlang!RDParseTree:type"
+            },
+            {
+              "kind": "Content",
+              "text": ";\n    comments: "
+            },
+            {
+              "kind": "Reference",
+              "text": "RDComment",
+              "canonicalReference": "@rainprotocol/rainlang!RDComment:type"
+            },
+            {
+              "kind": "Content",
+              "text": "[];\n    problems: "
+            },
+            {
+              "kind": "Reference",
+              "text": "RDProblem",
+              "canonicalReference": "@rainprotocol/rainlang!RDProblem:type"
+            },
+            {
+              "kind": "Content",
+              "text": "[];\n}"
+            },
+            {
+              "kind": "Content",
+              "text": ";"
+            }
+          ],
+          "fileUrlPath": "dist/types/parser/rainParserTypes.d.ts",
+          "releaseTag": "Public",
+          "name": "RainDocumentResult",
+          "typeTokenRange": {
+            "startIndex": 1,
+            "endIndex": 8
+          }
+        },
+        {
+          "kind": "Function",
+          "canonicalReference": "@rainprotocol/rainlang!rainlang:function(1)",
+          "docComment": "/**\n * Method to be used as Tagged Templates to activate embedded rainlang in javascript to typescript that highlights the rainlang syntax. Requires rainlang vscode extension to be installed.\n *\n * @public\n */\n",
+          "excerptTokens": [
+            {
+              "kind": "Content",
+              "text": "export declare function rainlang(stringChunks: "
+            },
+            {
+              "kind": "Reference",
+              "text": "TemplateStringsArray",
+              "canonicalReference": "!TemplateStringsArray:interface"
+            },
+            {
+              "kind": "Content",
+              "text": ", ...vars: "
+            },
+            {
+              "kind": "Content",
+              "text": "any[]"
+            },
+            {
+              "kind": "Content",
+              "text": "): "
+            },
+            {
+              "kind": "Content",
+              "text": "string"
+            },
+            {
+              "kind": "Content",
+              "text": ";"
+            }
+          ],
+          "fileUrlPath": "dist/types/utils.d.ts",
+          "returnTypeTokenRange": {
+            "startIndex": 5,
+            "endIndex": 6
+          },
+          "releaseTag": "Public",
+          "overloadIndex": 1,
+          "parameters": [
+            {
+              "parameterName": "stringChunks",
+              "parameterTypeTokenRange": {
+                "startIndex": 1,
+                "endIndex": 2
+              },
+              "isOptional": false
+            },
+            {
+              "parameterName": "vars",
+              "parameterTypeTokenRange": {
+                "startIndex": 3,
+                "endIndex": 4
+              },
+              "isOptional": false
+            }
+          ],
+          "name": "rainlang"
+        },
+        {
+          "kind": "TypeAlias",
+          "canonicalReference": "@rainprotocol/rainlang!RainParseState:type",
+          "docComment": "/**\n * Type of Parser's State\n *\n * @public\n */\n",
+          "excerptTokens": [
+            {
+              "kind": "Content",
+              "text": "export type RainParseState = "
+            },
+            {
+              "kind": "Content",
+              "text": "{\n    parse: {\n        tree: "
+            },
+            {
+              "kind": "Reference",
+              "text": "RDNode",
+              "canonicalReference": "@rainprotocol/rainlang!RDNode:type"
+            },
+            {
+              "kind": "Content",
+              "text": "[];\n        expAliases: "
+            },
+            {
+              "kind": "Reference",
+              "text": "RDAliasNode",
+              "canonicalReference": "@rainprotocol/rainlang!RDAliasNode:type"
+            },
+            {
+              "kind": "Content",
+              "text": "[][];\n        subExpAliases: "
+            },
+            {
+              "kind": "Reference",
+              "text": "RDAliasNode",
+              "canonicalReference": "@rainprotocol/rainlang!RDAliasNode:type"
+            },
+            {
+              "kind": "Content",
+              "text": "[];\n    };\n    track: {\n        char: number;\n        parens: {\n            open: number[];\n            close: number[];\n        };\n    };\n    depthLevel: number;\n    operandArgsErr: boolean;\n    runtimeError: "
+            },
+            {
+              "kind": "Reference",
+              "text": "Error",
+              "canonicalReference": "!Error:interface"
+            },
+            {
+              "kind": "Content",
+              "text": " | undefined;\n    opMetaError: "
+            },
+            {
+              "kind": "Reference",
+              "text": "Error",
+              "canonicalReference": "!Error:interface"
+            },
+            {
+              "kind": "Content",
+              "text": " | undefined;\n}"
+            },
+            {
+              "kind": "Content",
+              "text": ";"
+            }
+          ],
+          "fileUrlPath": "dist/types/parser/rainParserTypes.d.ts",
+          "releaseTag": "Public",
+          "name": "RainParseState",
+          "typeTokenRange": {
+            "startIndex": 1,
+            "endIndex": 12
+          }
+        },
+        {
+          "kind": "TypeAlias",
+          "canonicalReference": "@rainprotocol/rainlang!RDAliasNode:type",
+          "docComment": "/**\n * Type of RainDocument's lhs aliases\n *\n * @public\n */\n",
+          "excerptTokens": [
+            {
+              "kind": "Content",
+              "text": "export type RDAliasNode = "
+            },
+            {
+              "kind": "Content",
+              "text": "{\n    name: string;\n    position: "
+            },
+            {
+              "kind": "Reference",
+              "text": "RDPosition",
+              "canonicalReference": "@rainprotocol/rainlang!RDPosition:type"
+            },
+            {
+              "kind": "Content",
+              "text": ";\n    lhs?: "
+            },
+            {
+              "kind": "Reference",
+              "text": "RDAliasNode",
+              "canonicalReference": "@rainprotocol/rainlang!RDAliasNode:type"
+            },
+            {
+              "kind": "Content",
+              "text": ";\n}"
+            },
+            {
+              "kind": "Content",
+              "text": ";"
+            }
+          ],
+          "fileUrlPath": "dist/types/parser/rainParserTypes.d.ts",
+          "releaseTag": "Public",
+          "name": "RDAliasNode",
+          "typeTokenRange": {
+            "startIndex": 1,
+            "endIndex": 6
+          }
+        },
+        {
+          "kind": "TypeAlias",
+          "canonicalReference": "@rainprotocol/rainlang!RDComment:type",
+          "docComment": "/**\n * Type of RainDocument's comments\n *\n * @public\n */\n",
+          "excerptTokens": [
+            {
+              "kind": "Content",
+              "text": "export type RDComment = "
+            },
+            {
+              "kind": "Content",
+              "text": "{\n    comment: string;\n    position: "
+            },
+            {
+              "kind": "Reference",
+              "text": "RDPosition",
+              "canonicalReference": "@rainprotocol/rainlang!RDPosition:type"
+            },
+            {
+              "kind": "Content",
+              "text": ";\n}"
+            },
+            {
+              "kind": "Content",
+              "text": ";"
+            }
+          ],
+          "fileUrlPath": "dist/types/parser/rainParserTypes.d.ts",
+          "releaseTag": "Public",
+          "name": "RDComment",
+          "typeTokenRange": {
+            "startIndex": 1,
+            "endIndex": 4
+          }
+        },
+        {
+          "kind": "TypeAlias",
+          "canonicalReference": "@rainprotocol/rainlang!RDNode:type",
+          "docComment": "/**\n * Type of RainDocument's prase node\n *\n * @public\n */\n",
+          "excerptTokens": [
+            {
+              "kind": "Content",
+              "text": "export type RDNode = "
+            },
+            {
+              "kind": "Reference",
+              "text": "RDValueNode",
+              "canonicalReference": "@rainprotocol/rainlang!RDValueNode:type"
+            },
+            {
+              "kind": "Content",
+              "text": " | "
+            },
+            {
+              "kind": "Reference",
+              "text": "RDOpNode",
+              "canonicalReference": "@rainprotocol/rainlang!RDOpNode:type"
+            },
+            {
+              "kind": "Content",
+              "text": " | "
+            },
+            {
+              "kind": "Reference",
+              "text": "RDAliasNode",
+              "canonicalReference": "@rainprotocol/rainlang!RDAliasNode:type"
+            },
+            {
+              "kind": "Content",
+              "text": ";"
+            }
+          ],
+          "fileUrlPath": "dist/types/parser/rainParserTypes.d.ts",
+          "releaseTag": "Public",
+          "name": "RDNode",
+          "typeTokenRange": {
+            "startIndex": 1,
+            "endIndex": 6
+          }
+        },
+        {
+          "kind": "TypeAlias",
+          "canonicalReference": "@rainprotocol/rainlang!RDOpNode:type",
+          "docComment": "/**\n * Type of RainDocument's Opcode node\n *\n * @public\n */\n",
+          "excerptTokens": [
+            {
+              "kind": "Content",
+              "text": "export type RDOpNode = "
+            },
+            {
+              "kind": "Content",
+              "text": "{\n    opcode: {\n        name: string;\n        description: string;\n        position: "
+            },
+            {
+              "kind": "Reference",
+              "text": "RDPosition",
+              "canonicalReference": "@rainprotocol/rainlang!RDPosition:type"
+            },
+            {
+              "kind": "Content",
+              "text": ";\n    };\n    operand: number;\n    output: number;\n    position: "
+            },
+            {
+              "kind": "Reference",
+              "text": "RDPosition",
+              "canonicalReference": "@rainprotocol/rainlang!RDPosition:type"
+            },
+            {
+              "kind": "Content",
+              "text": ";\n    parens: "
+            },
+            {
+              "kind": "Reference",
+              "text": "RDPosition",
+              "canonicalReference": "@rainprotocol/rainlang!RDPosition:type"
+            },
+            {
+              "kind": "Content",
+              "text": ";\n    parameters: "
+            },
+            {
+              "kind": "Reference",
+              "text": "RDNode",
+              "canonicalReference": "@rainprotocol/rainlang!RDNode:type"
+            },
+            {
+              "kind": "Content",
+              "text": "[];\n    operandArgs?: {\n        position: "
+            },
+            {
+              "kind": "Reference",
+              "text": "RDPosition",
+              "canonicalReference": "@rainprotocol/rainlang!RDPosition:type"
+            },
+            {
+              "kind": "Content",
+              "text": ";\n        args: {\n            value: number;\n            name: string;\n            position: "
+            },
+            {
+              "kind": "Reference",
+              "text": "RDPosition",
+              "canonicalReference": "@rainprotocol/rainlang!RDPosition:type"
+            },
+            {
+              "kind": "Content",
+              "text": ";\n            description?: string;\n        }[];\n    };\n    lhs?: "
+            },
+            {
+              "kind": "Reference",
+              "text": "RDAliasNode",
+              "canonicalReference": "@rainprotocol/rainlang!RDAliasNode:type"
+            },
+            {
+              "kind": "Content",
+              "text": "[];\n}"
+            },
+            {
+              "kind": "Content",
+              "text": ";"
+            }
+          ],
+          "fileUrlPath": "dist/types/parser/rainParserTypes.d.ts",
+          "releaseTag": "Public",
+          "name": "RDOpNode",
+          "typeTokenRange": {
+            "startIndex": 1,
+            "endIndex": 16
+          }
+        },
+        {
+          "kind": "TypeAlias",
+          "canonicalReference": "@rainprotocol/rainlang!RDParseTree:type",
+          "docComment": "/**\n * Type of a RainDocument parse tree object\n *\n * @public\n */\n",
+          "excerptTokens": [
+            {
+              "kind": "Content",
+              "text": "export type RDParseTree = "
+            },
+            {
+              "kind": "Content",
+              "text": "{\n    tree: "
+            },
+            {
+              "kind": "Reference",
+              "text": "RDNode",
+              "canonicalReference": "@rainprotocol/rainlang!RDNode:type"
+            },
+            {
+              "kind": "Content",
+              "text": "[];\n    position: "
+            },
+            {
+              "kind": "Reference",
+              "text": "RDPosition",
+              "canonicalReference": "@rainprotocol/rainlang!RDPosition:type"
+            },
+            {
+              "kind": "Content",
+              "text": ";\n}[]"
+            },
+            {
+              "kind": "Content",
+              "text": ";"
+            }
+          ],
+          "fileUrlPath": "dist/types/parser/rainParserTypes.d.ts",
+          "releaseTag": "Public",
+          "name": "RDParseTree",
+          "typeTokenRange": {
+            "startIndex": 1,
+            "endIndex": 6
+          }
+        },
+        {
+          "kind": "TypeAlias",
+          "canonicalReference": "@rainprotocol/rainlang!RDPosition:type",
+          "docComment": "/**\n * Type of position start and end indexes for RainDocument, inclusive at both ends\n *\n * @public\n */\n",
+          "excerptTokens": [
+            {
+              "kind": "Content",
+              "text": "export type RDPosition = "
+            },
+            {
+              "kind": "Content",
+              "text": "[number, number]"
+            },
+            {
+              "kind": "Content",
+              "text": ";"
+            }
+          ],
+          "fileUrlPath": "dist/types/parser/rainParserTypes.d.ts",
+          "releaseTag": "Public",
+          "name": "RDPosition",
+          "typeTokenRange": {
+            "startIndex": 1,
+            "endIndex": 2
+          }
+        },
+        {
+          "kind": "TypeAlias",
+          "canonicalReference": "@rainprotocol/rainlang!RDProblem:type",
+          "docComment": "/**\n * Type of RainDocument's problem (error)\n *\n * @public\n */\n",
+          "excerptTokens": [
+            {
+              "kind": "Content",
+              "text": "export type RDProblem = "
+            },
+            {
+              "kind": "Content",
+              "text": "{\n    msg: string;\n    position: "
+            },
+            {
+              "kind": "Reference",
+              "text": "RDPosition",
+              "canonicalReference": "@rainprotocol/rainlang!RDPosition:type"
+            },
+            {
+              "kind": "Content",
+              "text": ";\n    code: number;\n}"
+            },
+            {
+              "kind": "Content",
+              "text": ";"
+            }
+          ],
+          "fileUrlPath": "dist/types/parser/rainParserTypes.d.ts",
+          "releaseTag": "Public",
+          "name": "RDProblem",
+          "typeTokenRange": {
+            "startIndex": 1,
+            "endIndex": 4
+          }
+        },
+        {
+          "kind": "TypeAlias",
+          "canonicalReference": "@rainprotocol/rainlang!RDValueNode:type",
+          "docComment": "/**\n * Type of RainDocument's Value node\n *\n * @public\n */\n",
+          "excerptTokens": [
+            {
+              "kind": "Content",
+              "text": "export type RDValueNode = "
+            },
+            {
+              "kind": "Content",
+              "text": "{\n    value: "
+            },
+            {
+              "kind": "Reference",
+              "text": "BigNumberish",
+              "canonicalReference": "@ethersproject/bignumber!BigNumberish:type"
+            },
+            {
+              "kind": "Content",
+              "text": ";\n    position: "
+            },
+            {
+              "kind": "Reference",
+              "text": "RDPosition",
+              "canonicalReference": "@rainprotocol/rainlang!RDPosition:type"
+            },
+            {
+              "kind": "Content",
+              "text": ";\n    lhs?: "
+            },
+            {
+              "kind": "Reference",
+              "text": "RDAliasNode",
+              "canonicalReference": "@rainprotocol/rainlang!RDAliasNode:type"
+            },
+            {
+              "kind": "Content",
+              "text": ";\n}"
+            },
+            {
+              "kind": "Content",
+              "text": ";"
+            }
+          ],
+          "fileUrlPath": "dist/types/parser/rainParserTypes.d.ts",
+          "releaseTag": "Public",
+          "name": "RDValueNode",
+          "typeTokenRange": {
+            "startIndex": 1,
+            "endIndex": 8
+          }
+        },
+        {
+          "kind": "Function",
+          "canonicalReference": "@rainprotocol/rainlang!recordToMap:function(1)",
+          "docComment": "/**\n * Conver a Record (a key/value pair object) to a equivelant Map. Map keys will be of type acceptable by Record constructor, which are string, number or symbol.\n *\n * @param record - The Record to convert to a Map\n *\n * @param properties - (optional) properties to pick from the values of key/value pair items of the Record object.\n *\n * @returns Map Object from Record\n *\n * @public\n */\n",
+          "excerptTokens": [
+            {
+              "kind": "Content",
+              "text": "export declare function recordToMap<K extends "
+            },
+            {
+              "kind": "Content",
+              "text": "string | number | symbol"
+            },
+            {
+              "kind": "Content",
+              "text": ">(record: "
+            },
+            {
+              "kind": "Reference",
+              "text": "Record",
+              "canonicalReference": "!Record:type"
+            },
+            {
+              "kind": "Content",
+              "text": "<K, any>"
+            },
+            {
+              "kind": "Content",
+              "text": ", properties?: "
+            },
+            {
+              "kind": "Content",
+              "text": "string | string[]"
+            },
+            {
+              "kind": "Content",
+              "text": "): "
+            },
+            {
+              "kind": "Reference",
+              "text": "Map",
+              "canonicalReference": "!Map:interface"
+            },
+            {
+              "kind": "Content",
+              "text": "<K, any>"
+            },
+            {
+              "kind": "Content",
+              "text": ";"
+            }
+          ],
+          "fileUrlPath": "dist/types/utils.d.ts",
+          "returnTypeTokenRange": {
+            "startIndex": 8,
+            "endIndex": 10
+          },
+          "releaseTag": "Public",
+          "overloadIndex": 1,
+          "parameters": [
+            {
+              "parameterName": "record",
+              "parameterTypeTokenRange": {
+                "startIndex": 3,
+                "endIndex": 5
+              },
+              "isOptional": false
+            },
+            {
+              "parameterName": "properties",
+              "parameterTypeTokenRange": {
+                "startIndex": 6,
+                "endIndex": 7
+              },
+              "isOptional": true
+            }
+          ],
+          "typeParameters": [
+            {
+              "typeParameterName": "K",
+              "constraintTokenRange": {
+                "startIndex": 1,
+                "endIndex": 2
+              },
+              "defaultTypeTokenRange": {
+                "startIndex": 0,
+                "endIndex": 0
+              }
+            }
+          ],
+          "name": "recordToMap"
+        },
+        {
+          "kind": "Function",
+          "canonicalReference": "@rainprotocol/rainlang!rlc:function(1)",
+          "docComment": "/**\n * Rain Language Compiler (rlc), compiles documents into valid ExpressionConfig (deployable bytes)\n *\n * @param text - The raw string to compile\n *\n * @param opmeta - Ops meta as bytes ie hex string or Uint8Array\n *\n * @returns ExpressionConfig promise\n *\n * @public\n */\n",
+          "excerptTokens": [
+            {
+              "kind": "Content",
+              "text": "export declare function rlc(text: "
+            },
+            {
+              "kind": "Content",
+              "text": "string"
+            },
+            {
+              "kind": "Content",
+              "text": ", opmeta: "
+            },
+            {
+              "kind": "Reference",
+              "text": "Uint8Array",
+              "canonicalReference": "!Uint8Array:interface"
+            },
+            {
+              "kind": "Content",
+              "text": " | string"
+            },
+            {
+              "kind": "Content",
+              "text": "): "
+            },
+            {
+              "kind": "Reference",
+              "text": "Promise",
+              "canonicalReference": "!Promise:interface"
+            },
+            {
+              "kind": "Content",
+              "text": "<"
+            },
+            {
+              "kind": "Reference",
+              "text": "ExpressionConfig",
+              "canonicalReference": "@rainprotocol/rainlang!ExpressionConfig:type"
+            },
+            {
+              "kind": "Content",
+              "text": ">"
+            },
+            {
+              "kind": "Content",
+              "text": ";"
+            }
+          ],
+          "fileUrlPath": "dist/types/compiler/rainCompiler.d.ts",
+          "returnTypeTokenRange": {
+            "startIndex": 6,
+            "endIndex": 10
+          },
+          "releaseTag": "Public",
+          "overloadIndex": 1,
+          "parameters": [
+            {
+              "parameterName": "text",
+              "parameterTypeTokenRange": {
+                "startIndex": 1,
+                "endIndex": 2
+              },
+              "isOptional": false
+            },
+            {
+              "parameterName": "opmeta",
+              "parameterTypeTokenRange": {
+                "startIndex": 3,
+                "endIndex": 5
+              },
+              "isOptional": false
+            }
+          ],
+          "name": "rlc"
+        },
+        {
+          "kind": "Function",
+          "canonicalReference": "@rainprotocol/rainlang!rlc:function(2)",
+          "docComment": "/**\n * Rain Language Compiler (rlc), compiles Rain documents into valid ExpressionConfig (deployable bytes)\n *\n * @param document - The TextDocument to compile\n *\n * @param opmeta - Ops meta as bytes ie hex string or Uint8Array\n *\n * @returns ExpressionConfig promise\n *\n * @public\n */\n",
+          "excerptTokens": [
+            {
+              "kind": "Content",
+              "text": "export declare function rlc(document: "
+            },
+            {
+              "kind": "Reference",
+              "text": "TextDocument",
+              "canonicalReference": "@rainprotocol/rainlang!~TextDocument"
+            },
+            {
+              "kind": "Content",
+              "text": ", opmeta: "
+            },
+            {
+              "kind": "Reference",
+              "text": "Uint8Array",
+              "canonicalReference": "!Uint8Array:interface"
+            },
+            {
+              "kind": "Content",
+              "text": " | string"
+            },
+            {
+              "kind": "Content",
+              "text": "): "
+            },
+            {
+              "kind": "Reference",
+              "text": "Promise",
+              "canonicalReference": "!Promise:interface"
+            },
+            {
+              "kind": "Content",
+              "text": "<"
+            },
+            {
+              "kind": "Reference",
+              "text": "ExpressionConfig",
+              "canonicalReference": "@rainprotocol/rainlang!ExpressionConfig:type"
+            },
+            {
+              "kind": "Content",
+              "text": ">"
+            },
+            {
+              "kind": "Content",
+              "text": ";"
+            }
+          ],
+          "fileUrlPath": "dist/types/compiler/rainCompiler.d.ts",
+          "returnTypeTokenRange": {
+            "startIndex": 6,
+            "endIndex": 10
+          },
+          "releaseTag": "Public",
+          "overloadIndex": 2,
+          "parameters": [
+            {
+              "parameterName": "document",
+              "parameterTypeTokenRange": {
+                "startIndex": 1,
+                "endIndex": 2
+              },
+              "isOptional": false
+            },
+            {
+              "parameterName": "opmeta",
+              "parameterTypeTokenRange": {
+                "startIndex": 3,
+                "endIndex": 5
+              },
+              "isOptional": false
+            }
+          ],
+          "name": "rlc"
+        },
+        {
+          "kind": "Function",
+          "canonicalReference": "@rainprotocol/rainlang!rlc:function(3)",
+          "docComment": "/**\n * Rain Language Compiler (rlc), compiles Rain documents into valid ExpressionConfig (deployable bytes)\n *\n * @param rainDocument - The rain document to compile\n *\n * @returns ExpressionConfig promise\n *\n * @public\n */\n",
+          "excerptTokens": [
+            {
+              "kind": "Content",
+              "text": "export declare function rlc(rainDocument: "
+            },
+            {
+              "kind": "Reference",
+              "text": "RainDocument",
+              "canonicalReference": "@rainprotocol/rainlang!RainDocument:class"
+            },
+            {
+              "kind": "Content",
+              "text": "): "
+            },
+            {
+              "kind": "Reference",
+              "text": "Promise",
+              "canonicalReference": "!Promise:interface"
+            },
+            {
+              "kind": "Content",
+              "text": "<"
+            },
+            {
+              "kind": "Reference",
+              "text": "ExpressionConfig",
+              "canonicalReference": "@rainprotocol/rainlang!ExpressionConfig:type"
+            },
+            {
+              "kind": "Content",
+              "text": ">"
+            },
+            {
+              "kind": "Content",
+              "text": ";"
+            }
+          ],
+          "fileUrlPath": "dist/types/compiler/rainCompiler.d.ts",
+          "returnTypeTokenRange": {
+            "startIndex": 3,
+            "endIndex": 7
+          },
+          "releaseTag": "Public",
+          "overloadIndex": 3,
+          "parameters": [
+            {
+              "parameterName": "rainDocument",
+              "parameterTypeTokenRange": {
+                "startIndex": 1,
+                "endIndex": 2
+              },
+              "isOptional": false
+            }
+          ],
+          "name": "rlc"
+        },
+        {
+          "kind": "Function",
+          "canonicalReference": "@rainprotocol/rainlang!rld:function(1)",
+          "docComment": "/**\n * Rain Language Decompiler (rld), decompiles ExpressionConfig (bytes) to a valid Rain document\n *\n * @param expressionConfig - ExpressionConfig to decompile\n *\n * @param opmeta - Ops meta as bytes ie hex string or Uint8Array or json content as string\n *\n * @param prettyFormat - (optional) Format the output document\n *\n * @returns a Raindocument promise\n *\n * @public\n */\n",
+          "excerptTokens": [
+            {
+              "kind": "Content",
+              "text": "export declare function rld(expressionConfig: "
+            },
+            {
+              "kind": "Reference",
+              "text": "ExpressionConfig",
+              "canonicalReference": "@rainprotocol/rainlang!ExpressionConfig:type"
+            },
+            {
+              "kind": "Content",
+              "text": ", opmeta: "
+            },
+            {
+              "kind": "Reference",
+              "text": "Uint8Array",
+              "canonicalReference": "!Uint8Array:interface"
+            },
+            {
+              "kind": "Content",
+              "text": " | string"
+            },
+            {
+              "kind": "Content",
+              "text": ", prettyFormat?: "
+            },
+            {
+              "kind": "Content",
+              "text": "boolean"
+            },
+            {
+              "kind": "Content",
+              "text": "): "
+            },
+            {
+              "kind": "Reference",
+              "text": "Promise",
+              "canonicalReference": "!Promise:interface"
+            },
+            {
+              "kind": "Content",
+              "text": "<"
+            },
+            {
+              "kind": "Reference",
+              "text": "RainDocument",
+              "canonicalReference": "@rainprotocol/rainlang!RainDocument:class"
+            },
+            {
+              "kind": "Content",
+              "text": ">"
+            },
+            {
+              "kind": "Content",
+              "text": ";"
+            }
+          ],
+          "fileUrlPath": "dist/types/compiler/rainDecompiler.d.ts",
+          "returnTypeTokenRange": {
+            "startIndex": 8,
+            "endIndex": 12
+          },
+          "releaseTag": "Public",
+          "overloadIndex": 1,
+          "parameters": [
+            {
+              "parameterName": "expressionConfig",
+              "parameterTypeTokenRange": {
+                "startIndex": 1,
+                "endIndex": 2
+              },
+              "isOptional": false
+            },
+            {
+              "parameterName": "opmeta",
+              "parameterTypeTokenRange": {
+                "startIndex": 3,
+                "endIndex": 5
+              },
+              "isOptional": false
+            },
+            {
+              "parameterName": "prettyFormat",
+              "parameterTypeTokenRange": {
+                "startIndex": 6,
+                "endIndex": 7
+              },
+              "isOptional": true
+            }
+          ],
+          "name": "rld"
+        },
+        {
+          "kind": "Variable",
+          "canonicalReference": "@rainprotocol/rainlang!zeroPad:var",
+          "docComment": "/**\n * ethers zeroPad\n *\n * @public\n */\n",
+          "excerptTokens": [
+            {
+              "kind": "Content",
+              "text": "zeroPad: "
+            },
+            {
+              "kind": "Content",
+              "text": "typeof "
+            },
+            {
+              "kind": "Reference",
+              "text": "utils.zeroPad",
+              "canonicalReference": "@ethersproject/bytes!zeroPad:function"
+            }
+          ],
+          "fileUrlPath": "dist/types/utils.d.ts",
+          "isReadonly": true,
+          "releaseTag": "Public",
+          "name": "zeroPad",
+          "variableTypeTokenRange": {
+            "startIndex": 1,
+            "endIndex": 3
+          }
+        }
+      ]
+    }
+  ]
+}