--- conflicted
+++ resolved
@@ -61,12 +61,8 @@
         "ajv": "^8.12.0",
         "algebra.js": "rouzwelt/algebra.js",
         "buffer": "^6.0.3",
-<<<<<<< HEAD
-        "cbor-web": "https://gitpkg.now.sh/rouzwelt/node-cbor/packages/cbor-web?2023-03-22-cbor-web-dts",
         "chai-as-promised": "^7.1.1",
-=======
         "cbor-web": "https://gitpkg.now.sh/rouzwelt/node-cbor/packages/cbor-web?4f8d212f058a84ca40993e7db523b80ed6cefc19",
->>>>>>> c3d267e2
         "ethers": "^5.7.2",
         "graphql": "^16.6.0",
         "graphql-request": "^5.2.0",
